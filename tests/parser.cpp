#include <sstream>

#include "gtest/gtest.h"
#include "driver.h"
#include "printer.h"

namespace bpftrace {
namespace test {
namespace parser {

using Printer = ast::Printer;

void test_parse_failure(const std::string &input)
{
  std::stringstream os;
  BPFtrace bpftrace;
<<<<<<< HEAD
  Driver driver(bpftrace, os);
=======
  std::stringstream out;
  Driver driver(bpftrace, out);
>>>>>>> b11dc75d
  ASSERT_EQ(driver.parse_str(input), 1);
}

void test(const std::string &input, const std::string &output)
{
  BPFtrace bpftrace;
  Driver driver(bpftrace);
  ASSERT_EQ(driver.parse_str(input), 0);

  std::ostringstream out;
  Printer printer(out);
  driver.root_->accept(printer);
  EXPECT_EQ(output, out.str());
}

TEST(Parser, builtin_variables)
{
  test("kprobe:f { pid }", "Program\n kprobe:f\n  builtin: pid\n");
  test("kprobe:f { tid }", "Program\n kprobe:f\n  builtin: tid\n");
  test("kprobe:f { cgroup }", "Program\n kprobe:f\n  builtin: cgroup\n");
  test("kprobe:f { uid }", "Program\n kprobe:f\n  builtin: uid\n");
  test("kprobe:f { username }", "Program\n kprobe:f\n  builtin: username\n");
  test("kprobe:f { gid }", "Program\n kprobe:f\n  builtin: gid\n");
  test("kprobe:f { nsecs }", "Program\n kprobe:f\n  builtin: nsecs\n");
  test("kprobe:f { elapsed }", "Program\n kprobe:f\n  builtin: elapsed\n");
  test("kprobe:f { cpu }", "Program\n kprobe:f\n  builtin: cpu\n");
  test("kprobe:f { curtask }", "Program\n kprobe:f\n  builtin: curtask\n");
  test("kprobe:f { rand }", "Program\n kprobe:f\n  builtin: rand\n");
  test("kprobe:f { ctx }", "Program\n kprobe:f\n  builtin: ctx\n");
  test("kprobe:f { comm }", "Program\n kprobe:f\n  builtin: comm\n");
  test("kprobe:f { stack }", "Program\n kprobe:f\n  builtin: kstack\n");
  test("kprobe:f { kstack }", "Program\n kprobe:f\n  builtin: kstack\n");
  test("kprobe:f { ustack }", "Program\n kprobe:f\n  builtin: ustack\n");
  test("kprobe:f { arg0 }", "Program\n kprobe:f\n  builtin: arg0\n");
  test("kprobe:f { sarg0 }", "Program\n kprobe:f\n  builtin: sarg0\n");
  test("kprobe:f { retval }", "Program\n kprobe:f\n  builtin: retval\n");
  test("kprobe:f { func }", "Program\n kprobe:f\n  builtin: func\n");
  test("kprobe:f { probe }", "Program\n kprobe:f\n  builtin: probe\n");
  test("kprobe:f { args }", "Program\n kprobe:f\n  builtin: args\n");
}

TEST(Parser, positional_param)
{
  test("kprobe:f { $1 }", "Program\n kprobe:f\n  param: $1\n");
}

TEST(Parser, positional_param_count)
{
  test("kprobe:f { $# }", "Program\n kprobe:f\n  param: $#\n");
}

TEST(Parser, comment)
{
  test("kprobe:f { /*** ***/0; }", "Program\n kprobe:f\n  int: 0\n");
}

TEST(Parser, map_assign)
{
  test("kprobe:sys_open { @x = 1; }",
      "Program\n"
      " kprobe:sys_open\n"
      "  =\n"
      "   map: @x\n"
      "   int: 1\n");
  test("kprobe:sys_open { @x = @y; }",
      "Program\n"
      " kprobe:sys_open\n"
      "  =\n"
      "   map: @x\n"
      "   map: @y\n");
  test("kprobe:sys_open { @x = arg0; }",
      "Program\n"
      " kprobe:sys_open\n"
      "  =\n"
      "   map: @x\n"
      "   builtin: arg0\n");
  test("kprobe:sys_open { @x = count(); }",
      "Program\n"
      " kprobe:sys_open\n"
      "  =\n"
      "   map: @x\n"
      "   call: count\n");
  test("kprobe:sys_read { @x = sum(arg2); }",
      "Program\n"
      " kprobe:sys_read\n"
      "  =\n"
      "   map: @x\n"
      "   call: sum\n"
      "    builtin: arg2\n");
  test("kprobe:sys_read { @x = min(arg2); }",
      "Program\n"
      " kprobe:sys_read\n"
      "  =\n"
      "   map: @x\n"
      "   call: min\n"
      "    builtin: arg2\n");
  test("kprobe:sys_read { @x = max(arg2); }",
      "Program\n"
      " kprobe:sys_read\n"
      "  =\n"
      "   map: @x\n"
      "   call: max\n"
      "    builtin: arg2\n");
  test("kprobe:sys_read { @x = avg(arg2); }",
      "Program\n"
      " kprobe:sys_read\n"
      "  =\n"
      "   map: @x\n"
      "   call: avg\n"
      "    builtin: arg2\n");
  test("kprobe:sys_read { @x = stats(arg2); }",
      "Program\n"
      " kprobe:sys_read\n"
      "  =\n"
      "   map: @x\n"
      "   call: stats\n"
      "    builtin: arg2\n");
  test("kprobe:sys_open { @x = \"mystring\" }",
      "Program\n"
      " kprobe:sys_open\n"
      "  =\n"
      "   map: @x\n"
      "   string: mystring\n");
  test("kprobe:sys_open { @x = $myvar; }",
      "Program\n"
      " kprobe:sys_open\n"
      "  =\n"
      "   map: @x\n"
      "   variable: $myvar\n");
}

TEST(Parser, variable_assign)
{
  test("kprobe:sys_open { $x = 1; }",
      "Program\n"
      " kprobe:sys_open\n"
      "  =\n"
      "   variable: $x\n"
      "   int: 1\n");
  test("kprobe:sys_open { $x = -1; }",
      "Program\n"
      " kprobe:sys_open\n"
      "  =\n"
      "   variable: $x\n"
      "   int: -1\n");
}

TEST(semantic_analyser, compound_variable_assignments)
{
  test("kprobe:f { $a = 0; $a <<= 1 }",
       "Program\n"
       " kprobe:f\n"
       "  =\n"
       "   variable: $a\n"
       "   int: 0\n"
       "  =\n"
       "   variable: $a\n"
       "   <<\n"
       "    variable: $a\n"
       "    int: 1\n");
  test("kprobe:f { $a = 0; $a >>= 1 }",
       "Program\n"
       " kprobe:f\n"
       "  =\n"
       "   variable: $a\n"
       "   int: 0\n"
       "  =\n"
       "   variable: $a\n"
       "   >>\n"
       "    variable: $a\n"
       "    int: 1\n");
  test("kprobe:f { $a = 0; $a += 1 }",
       "Program\n"
       " kprobe:f\n"
       "  =\n"
       "   variable: $a\n"
       "   int: 0\n"
       "  =\n"
       "   variable: $a\n"
       "   +\n"
       "    variable: $a\n"
       "    int: 1\n");
  test("kprobe:f { $a = 0; $a -= 1 }",
       "Program\n"
       " kprobe:f\n"
       "  =\n"
       "   variable: $a\n"
       "   int: 0\n"
       "  =\n"
       "   variable: $a\n"
       "   -\n"
       "    variable: $a\n"
       "    int: 1\n");
  test("kprobe:f { $a = 0; $a *= 1 }",
       "Program\n"
       " kprobe:f\n"
       "  =\n"
       "   variable: $a\n"
       "   int: 0\n"
       "  =\n"
       "   variable: $a\n"
       "   *\n"
       "    variable: $a\n"
       "    int: 1\n");
  test("kprobe:f { $a = 0; $a /= 1 }",
       "Program\n"
       " kprobe:f\n"
       "  =\n"
       "   variable: $a\n"
       "   int: 0\n"
       "  =\n"
       "   variable: $a\n"
       "   /\n"
       "    variable: $a\n"
       "    int: 1\n");
  test("kprobe:f { $a = 0; $a %= 1 }",
       "Program\n"
       " kprobe:f\n"
       "  =\n"
       "   variable: $a\n"
       "   int: 0\n"
       "  =\n"
       "   variable: $a\n"
       "   %\n"
       "    variable: $a\n"
       "    int: 1\n");
  test("kprobe:f { $a = 0; $a &= 1 }",
       "Program\n"
       " kprobe:f\n"
       "  =\n"
       "   variable: $a\n"
       "   int: 0\n"
       "  =\n"
       "   variable: $a\n"
       "   &\n"
       "    variable: $a\n"
       "    int: 1\n");
  test("kprobe:f { $a = 0; $a |= 1 }",
       "Program\n"
       " kprobe:f\n"
       "  =\n"
       "   variable: $a\n"
       "   int: 0\n"
       "  =\n"
       "   variable: $a\n"
       "   |\n"
       "    variable: $a\n"
       "    int: 1\n");
  test("kprobe:f { $a = 0; $a ^= 1 }",
       "Program\n"
       " kprobe:f\n"
       "  =\n"
       "   variable: $a\n"
       "   int: 0\n"
       "  =\n"
       "   variable: $a\n"
       "   ^\n"
       "    variable: $a\n"
       "    int: 1\n");
}

TEST(Parser, compound_map_assignments)
{
  test("kprobe:f { @a <<= 1 }",
       "Program\n"
       " kprobe:f\n"
       "  =\n"
       "   map: @a\n"
       "   <<\n"
       "    map: @a\n"
       "    int: 1\n");
  test("kprobe:f { @a >>= 1 }",
       "Program\n"
       " kprobe:f\n"
       "  =\n"
       "   map: @a\n"
       "   >>\n"
       "    map: @a\n"
       "    int: 1\n");
  test("kprobe:f { @a += 1 }",
       "Program\n"
       " kprobe:f\n"
       "  =\n"
       "   map: @a\n"
       "   +\n"
       "    map: @a\n"
       "    int: 1\n");
  test("kprobe:f { @a -= 1 }",
       "Program\n"
       " kprobe:f\n"
       "  =\n"
       "   map: @a\n"
       "   -\n"
       "    map: @a\n"
       "    int: 1\n");
  test("kprobe:f { @a *= 1 }",
       "Program\n"
       " kprobe:f\n"
       "  =\n"
       "   map: @a\n"
       "   *\n"
       "    map: @a\n"
       "    int: 1\n");
  test("kprobe:f { @a /= 1 }",
       "Program\n"
       " kprobe:f\n"
       "  =\n"
       "   map: @a\n"
       "   /\n"
       "    map: @a\n"
       "    int: 1\n");
  test("kprobe:f { @a %= 1 }",
       "Program\n"
       " kprobe:f\n"
       "  =\n"
       "   map: @a\n"
       "   %\n"
       "    map: @a\n"
       "    int: 1\n");
  test("kprobe:f { @a &= 1 }",
       "Program\n"
       " kprobe:f\n"
       "  =\n"
       "   map: @a\n"
       "   &\n"
       "    map: @a\n"
       "    int: 1\n");
  test("kprobe:f { @a |= 1 }",
       "Program\n"
       " kprobe:f\n"
       "  =\n"
       "   map: @a\n"
       "   |\n"
       "    map: @a\n"
       "    int: 1\n");
  test("kprobe:f { @a ^= 1 }",
       "Program\n"
       " kprobe:f\n"
       "  =\n"
       "   map: @a\n"
       "   ^\n"
       "    map: @a\n"
       "    int: 1\n");
}

TEST(Parser, integer_sizes)
{
  test("kprobe:do_nanosleep { $x = 0x12345678; }",
      "Program\n"
      " kprobe:do_nanosleep\n"
      "  =\n"
      "   variable: $x\n"
      "   int: 305419896\n");
  test("kprobe:do_nanosleep { $x = 0x4444444412345678; }",
      "Program\n"
      " kprobe:do_nanosleep\n"
      "  =\n"
      "   variable: $x\n"
      "   int: 4919131752149309048\n");
}

TEST(Parser, map_key)
{
  test("kprobe:sys_open { @x[0] = 1; @x[0,1,2] = 1; }",
      "Program\n"
      " kprobe:sys_open\n"
      "  =\n"
      "   map: @x\n"
      "    int: 0\n"
      "   int: 1\n"
      "  =\n"
      "   map: @x\n"
      "    int: 0\n"
      "    int: 1\n"
      "    int: 2\n"
      "   int: 1\n");

  test("kprobe:sys_open { @x[@a] = 1; @x[@a,@b,@c] = 1; }",
      "Program\n"
      " kprobe:sys_open\n"
      "  =\n"
      "   map: @x\n"
      "    map: @a\n"
      "   int: 1\n"
      "  =\n"
      "   map: @x\n"
      "    map: @a\n"
      "    map: @b\n"
      "    map: @c\n"
      "   int: 1\n");

  test("kprobe:sys_open { @x[pid] = 1; @x[tid,uid,arg9] = 1; }",
      "Program\n"
      " kprobe:sys_open\n"
      "  =\n"
      "   map: @x\n"
      "    builtin: pid\n"
      "   int: 1\n"
      "  =\n"
      "   map: @x\n"
      "    builtin: tid\n"
      "    builtin: uid\n"
      "    builtin: arg9\n"
      "   int: 1\n");
}

TEST(Parser, predicate)
{
  test("kprobe:sys_open / @x / { 1; }",
      "Program\n"
      " kprobe:sys_open\n"
      "  pred\n"
      "   map: @x\n"
      "  int: 1\n");
}

TEST(Parser, predicate_containing_division)
{
  test("kprobe:sys_open /100/25/ { 1; }",
      "Program\n"
      " kprobe:sys_open\n"
      "  pred\n"
      "   /\n"
      "    int: 100\n"
      "    int: 25\n"
      "  int: 1\n");
}

TEST(Parser, expressions)
{
  test("kprobe:sys_open / 1 <= 2 && (9 - 4 != 5*10 || ~0) || comm == \"string\" /\n"
       "{\n"
       "  1;\n"
       "}",
      "Program\n"
      " kprobe:sys_open\n"
      "  pred\n"
      "   ||\n"
      "    &&\n"
      "     <=\n"
      "      int: 1\n"
      "      int: 2\n"
      "     ||\n"
      "      !=\n"
      "       -\n"
      "        int: 9\n"
      "        int: 4\n"
      "       *\n"
      "        int: 5\n"
      "        int: 10\n"
      "      ~\n"
      "       int: 0\n"
      "    ==\n"
      "     builtin: comm\n"
      "     string: string\n"
      "  int: 1\n");
}

TEST(Parser, variable_post_increment_decrement)
{
  test("kprobe:sys_open { $x++; }",
      "Program\n"
      " kprobe:sys_open\n"
      "  variable: $x\n"
      "   ++\n");
  test("kprobe:sys_open { ++$x; }",
      "Program\n"
      " kprobe:sys_open\n"
      "  ++\n"
      "   variable: $x\n");
  test("kprobe:sys_open { $x--; }",
      "Program\n"
      " kprobe:sys_open\n"
      "  variable: $x\n"
      "   --\n");
  test("kprobe:sys_open { --$x; }",
      "Program\n"
      " kprobe:sys_open\n"
      "  --\n"
      "   variable: $x\n");
}

TEST(Parser, map_increment_decrement)
{
  test("kprobe:sys_open { @x++; }",
      "Program\n"
      " kprobe:sys_open\n"
      "  map: @x\n"
      "   ++\n");
  test("kprobe:sys_open { ++@x; }",
      "Program\n"
      " kprobe:sys_open\n"
      "  ++\n"
      "   map: @x\n");
  test("kprobe:sys_open { @x--; }",
      "Program\n"
      " kprobe:sys_open\n"
      "  map: @x\n"
      "   --\n");
  test("kprobe:sys_open { --@x; }",
      "Program\n"
      " kprobe:sys_open\n"
      "  --\n"
      "   map: @x\n");
}

TEST(Parser, bit_shifting)
{
  test("kprobe:do_nanosleep { @x = 1 << 10 }",
       "Program\n"
       " kprobe:do_nanosleep\n"
       "  =\n"
       "   map: @x\n"
       "   <<\n"
       "    int: 1\n"
       "    int: 10\n");
  test("kprobe:do_nanosleep { @x = 1024 >> 9 }",
       "Program\n"
       " kprobe:do_nanosleep\n"
       "  =\n"
       "   map: @x\n"
       "   >>\n"
       "    int: 1024\n"
       "    int: 9\n");
  test("kprobe:do_nanosleep / 2 < 1 >> 8 / { $x = 1 }",
       "Program\n"
       " kprobe:do_nanosleep\n"
       "  pred\n"
       "   <\n"
       "    int: 2\n"
       "    >>\n"
       "     int: 1\n"
       "     int: 8\n"
       "  =\n"
       "   variable: $x\n"
       "   int: 1\n");
}


TEST(Parser, ternary_int)
{
  test("kprobe:sys_open { @x = pid < 10000 ? 1 : 2 }",
       "Program\n"
       " kprobe:sys_open\n"
       "  =\n"
       "   map: @x\n"
       "   ?:\n"
       "    <\n"
       "     builtin: pid\n"
       "     int: 10000\n"
       "    int: 1\n"
       "    int: 2\n");
}

TEST(Parser, if_block)
{
  test("kprobe:sys_open { if (pid > 10000) { printf(\"%d is high\\n\", pid); } }",
       "Program\n"
       " kprobe:sys_open\n"
       "  if\n"
       "   >\n"
       "    builtin: pid\n"
       "    int: 10000\n"
       "   then\n"
       "    call: printf\n"
       "     string: %d is high\\n\n"
       "     builtin: pid\n");
}

TEST(Parser, if_stmt_if)
{
  test("kprobe:sys_open { if (pid > 10000) { printf(\"%d is high\\n\", pid); } @pid = pid; if (pid < 1000) { printf(\"%d is low\\n\", pid); } }",
       "Program\n"
       " kprobe:sys_open\n"
       "  if\n"
       "   >\n"
       "    builtin: pid\n"
       "    int: 10000\n"
       "   then\n"
       "    call: printf\n"
       "     string: %d is high\\n\n"
       "     builtin: pid\n"
       "  =\n"
       "   map: @pid\n"
       "   builtin: pid\n"
       "  if\n"
       "   <\n"
       "    builtin: pid\n"
       "    int: 1000\n"
       "   then\n"
       "    call: printf\n"
       "     string: %d is low\\n\n"
       "     builtin: pid\n");
}

TEST(Parser, if_block_variable)
{
  test("kprobe:sys_open { if (pid > 10000) { $s = 10; } }",
       "Program\n"
       " kprobe:sys_open\n"
       "  if\n"
       "   >\n"
       "    builtin: pid\n"
       "    int: 10000\n"
       "   then\n"
       "    =\n"
       "     variable: $s\n"
       "     int: 10\n");
}

TEST(Parser, if_else)
{
  test("kprobe:sys_open { if (pid > 10000) { $s = \"a\"; } else { $s= \"b\"; } printf(\"%d is high\\n\", pid, $s); }",
       "Program\n"
       " kprobe:sys_open\n"
       "  if\n"
       "   >\n"
       "    builtin: pid\n"
       "    int: 10000\n"
       "   then\n"
       "    =\n"
       "     variable: $s\n"
       "     string: a\n"
       "   else\n"
       "    =\n"
       "     variable: $s\n"
       "     string: b\n"
       "  call: printf\n"
       "   string: %d is high\\n\n"
       "   builtin: pid\n"
       "   variable: $s\n");
}

TEST(Parser, unroll)
{
  test("kprobe:sys_open { $i = 0; unroll(5) { printf(\"i: %d\\n\", $i); $i = $i + 1; } }",
       "Program\n"
       " kprobe:sys_open\n"
       "  =\n"
       "   variable: $i\n"
       "   int: 0\n"
       "  unroll 5\n"
       "   call: printf\n"
       "    string: i: %d\\n\n"
       "    variable: $i\n"
       "   =\n"
       "    variable: $i\n"
       "    +\n"
       "     variable: $i\n"
       "     int: 1\n");
}

TEST(Parser, ternary_str)
{
  test("kprobe:sys_open { @x = pid < 10000 ? \"lo\" : \"high\" }",
       "Program\n"
       " kprobe:sys_open\n"
       "  =\n"
       "   map: @x\n"
       "   ?:\n"
       "    <\n"
       "     builtin: pid\n"
       "     int: 10000\n"
       "    string: lo\n"
       "    string: high\n");
}

TEST(Parser, ternary_nested)
{
  test("kprobe:sys_open { @x = pid < 10000 ? pid < 5000 ? 1 : 2 : 3 }",
       "Program\n"
       " kprobe:sys_open\n"
       "  =\n"
       "   map: @x\n"
       "   ?:\n"
       "    <\n"
       "     builtin: pid\n"
       "     int: 10000\n"
       "    ?:\n"
       "     <\n"
       "      builtin: pid\n"
       "      int: 5000\n"
       "     int: 1\n"
       "     int: 2\n"
       "    int: 3\n");
}

TEST(Parser, call)
{
  test("kprobe:sys_open { @x = count(); @y = hist(1,2,3); delete(@x); }",
      "Program\n"
      " kprobe:sys_open\n"
      "  =\n"
      "   map: @x\n"
      "   call: count\n"
      "  =\n"
      "   map: @y\n"
      "   call: hist\n"
      "    int: 1\n"
      "    int: 2\n"
      "    int: 3\n"
      "  call: delete\n"
      "   map: @x\n");
}

TEST(Parser, call_unknown_function)
{
  test_parse_failure("kprobe:sys_open { myfunc() }");
  test_parse_failure("k:f { probe(); }");
}

TEST(Parser, call_builtin)
{
  // Builtins should not be usable as function
  test_parse_failure("k:f { nsecs(); }");
  test_parse_failure("k:f { nsecs  (); }");
  test_parse_failure("k:f { nsecs(\"abc\"); }");
  test_parse_failure("k:f { nsecs(123); }");

  test_parse_failure("k:f { probe(\"blah\"); }");
  test_parse_failure("k:f { probe(); }");
  test_parse_failure("k:f { probe(123); }");
}

TEST(Parser, call_kaddr)
{
  test("kprobe:f { @ = kaddr(\"avenrun\") }",
      "Program\n"
      " kprobe:f\n"
      "  =\n"
      "   map: @\n"
      "   call: kaddr\n"
      "    string: avenrun\n");
}

TEST(Parser, multiple_probes)
{
  test("kprobe:sys_open { 1; } kretprobe:sys_open { 2; }",
      "Program\n"
      " kprobe:sys_open\n"
      "  int: 1\n"
      " kretprobe:sys_open\n"
      "  int: 2\n");
}

TEST(Parser, uprobe)
{
  test("uprobe:/my/program:func { 1; }",
      "Program\n"
      " uprobe:/my/program:func\n"
      "  int: 1\n");
  test("uprobe:/my/go/program:\"pkg.func\u2C51\" { 1; }",
      "Program\n"
      " uprobe:/my/go/program:pkg.func\u2C51\n"
      "  int: 1\n");
  test ("uprobe:/with#hash:asdf { 1 }",
      "Program\n"
      " uprobe:/with#hash:asdf\n"
      "  int: 1\n");
}

TEST(Parser, usdt)
{
  test("usdt:/my/program:probe { 1; }",
      "Program\n"
      " usdt:/my/program:probe\n"
      "  int: 1\n");
}

TEST(Parser, usdt_namespaced_probe)
{
  test("usdt:/my/program:namespace:probe { 1; }",
      "Program\n"
      " usdt:/my/program:namespace:probe\n"
      "  int: 1\n");
  test("usdt:/my/program*:namespace:probe { 1; }",
      "Program\n"
      " usdt:/my/program*:namespace:probe\n"
      "  int: 1\n");
  test("usdt:/my/*program:namespace:probe { 1; }",
      "Program\n"
      " usdt:/my/*program:namespace:probe\n"
      "  int: 1\n");
  test("usdt:*my/program*:namespace:probe { 1; }",
      "Program\n"
      " usdt:*my/program*:namespace:probe\n"
      "  int: 1\n");
}

TEST(Parser, escape_chars)
{
  test("kprobe:sys_open { \"newline\\nand tab\\tcr\\rbackslash\\\\quote\\\"here oct\\1009hex\\x309\" }",
      "Program\n"
      " kprobe:sys_open\n"
      "  string: newline\\nand tab\\tcr\\rbackslash\\\\quote\\\"here oct@9hex09\n");
}

TEST(Parser, begin_probe)
{
  test("BEGIN { 1 }",
      "Program\n"
      " BEGIN\n"
      "  int: 1\n");
}

TEST(Parser, tracepoint_probe)
{
  test("tracepoint:sched:sched_switch { 1 }",
      "Program\n"
      " tracepoint:sched:sched_switch\n"
      "  int: 1\n");
}

TEST(Parser, profile_probe)
{
  test("profile:ms:997 { 1 }",
      "Program\n"
      " profile:ms:997\n"
      "  int: 1\n");
}

TEST(Parser, interval_probe)
{
  test("interval:s:1 { 1 }",
      "Program\n"
      " interval:s:1\n"
      "  int: 1\n");
}

TEST(Parser, software_probe)
{
  test("software:faults:1000 { 1 }",
      "Program\n"
      " software:faults:1000\n"
      "  int: 1\n");
}

TEST(Parser, hardware_probe)
{
  test("hardware:cache-references:1000000 { 1 }",
      "Program\n"
      " hardware:cache-references:1000000\n"
      "  int: 1\n");
}

TEST(Parser, multiple_attach_points_kprobe)
{
  test("BEGIN,kprobe:sys_open,uprobe:/bin/sh:foo,tracepoint:syscalls:sys_enter_* { 1 }",
      "Program\n"
      " BEGIN\n"
      " kprobe:sys_open\n"
      " uprobe:/bin/sh:foo\n"
      " tracepoint:syscalls:sys_enter_*\n"
      "  int: 1\n");
}

TEST(Parser, character_class_attach_point)
{
  test("kprobe:[Ss]y[Ss]_read { 1 }",
      "Program\n"
      " kprobe:[Ss]y[Ss]_read\n"
      "  int: 1\n");
}

TEST(Parser, wildcard_attach_points)
{
  test("kprobe:sys_* { 1 }",
      "Program\n"
      " kprobe:sys_*\n"
      "  int: 1\n");
  test("kprobe:*blah { 1 }",
      "Program\n"
      " kprobe:*blah\n"
      "  int: 1\n");
  test("kprobe:sys*blah { 1 }",
      "Program\n"
      " kprobe:sys*blah\n"
      "  int: 1\n");
  test("kprobe:* { 1 }",
      "Program\n"
      " kprobe:*\n"
      "  int: 1\n");
  test("kprobe:sys_* { @x = cpu*retval }",
      "Program\n"
      " kprobe:sys_*\n"
      "  =\n"
      "   map: @x\n"
      "   *\n"
      "    builtin: cpu\n"
      "    builtin: retval\n");
  test("kprobe:sys_* { @x = *arg0 }",
      "Program\n"
      " kprobe:sys_*\n"
      "  =\n"
      "   map: @x\n"
      "   dereference\n"
      "    builtin: arg0\n");
}

TEST(Parser, wildcard_path)
{
  test("uprobe:/my/program*:* { 1; }",
      "Program\n"
      " uprobe:/my/program*:*\n"
      "  int: 1\n");
  test("uprobe:/my/program*:func { 1; }",
      "Program\n"
      " uprobe:/my/program*:func\n"
      "  int: 1\n");
  test("uprobe:*my/program*:func { 1; }",
      "Program\n"
      " uprobe:*my/program*:func\n"
      "  int: 1\n");
  test("uprobe:/my/program*foo:func { 1; }",
      "Program\n"
      " uprobe:/my/program*foo:func\n"
      "  int: 1\n");
  test("usdt:/my/program*:* { 1; }",
      "Program\n"
      " usdt:/my/program*:*\n"
      "  int: 1\n");
  test("usdt:/my/program*:func { 1; }",
      "Program\n"
      " usdt:/my/program*:func\n"
      "  int: 1\n");
  test("usdt:*my/program*:func { 1; }",
      "Program\n"
      " usdt:*my/program*:func\n"
      "  int: 1\n");
  test("usdt:/my/program*foo:func { 1; }",
      "Program\n"
      " usdt:/my/program*foo:func\n"
      "  int: 1\n");
  // Make sure calls or builtins don't cause issues
  test("usdt:/my/program*avg:func { 1; }",
       "Program\n"
       " usdt:/my/program*avg:func\n"
       "  int: 1\n");
  test("usdt:/my/program*nsecs:func { 1; }",
       "Program\n"
       " usdt:/my/program*nsecs:func\n"
       "  int: 1\n");
}

TEST(Parser, wildcard_func)
{
  test("usdt:/my/program:abc*cd { 1; }",
       "Program\n"
       " usdt:/my/program:abc*cd\n"
       "  int: 1\n");
  test("usdt:/my/program:abc*c*d { 1; }",
       "Program\n"
       " usdt:/my/program:abc*c*d\n"
       "  int: 1\n");

  std::string keywords[] = {
    "arg0", "args", "curtask", "func", "gid" "rand", "uid",
    "avg", "cat", "exit", "kaddr", "min", "printf", "usym",
    "kstack", "ustack", "bpftrace", "perf", "uprobe", "kprobe",
  };
  for(auto kw : keywords)
  {
    test("usdt:/my/program:"+ kw +"*c*d { 1; }",
         "Program\n"
         " usdt:/my/program:"+ kw + "*c*d\n"
         "  int: 1\n");
    test("usdt:/my/program:abc*"+ kw +"*c*d { 1; }",
         "Program\n"
         " usdt:/my/program:abc*"+ kw + "*c*d\n"
         "  int: 1\n");
  }
}

TEST(Parser, short_map_name)
{
  test("kprobe:sys_read { @ = 1 }",
      "Program\n"
      " kprobe:sys_read\n"
      "  =\n"
      "   map: @\n"
      "   int: 1\n");
}

TEST(Parser, include)
{
  test("#include <stdio.h>\nkprobe:sys_read { @x = 1 }",
      "#include <stdio.h>\n"
      "\n"
      "Program\n"
      " kprobe:sys_read\n"
      "  =\n"
      "   map: @x\n"
      "   int: 1\n");
}

TEST(Parser, include_quote)
{
  test("#include \"stdio.h\"\nkprobe:sys_read { @x = 1 }",
      "#include \"stdio.h\"\n"
      "\n"
      "Program\n"
      " kprobe:sys_read\n"
      "  =\n"
      "   map: @x\n"
      "   int: 1\n");
}

TEST(Parser, include_multiple)
{
  test("#include <stdio.h>\n#include \"blah\"\n#include <foo.h>\nkprobe:sys_read { @x = 1 }",
      "#include <stdio.h>\n"
      "#include \"blah\"\n"
      "#include <foo.h>\n"
      "\n"
      "Program\n"
      " kprobe:sys_read\n"
      "  =\n"
      "   map: @x\n"
      "   int: 1\n");
}

TEST(Parser, brackets)
{
  test("kprobe:sys_read { (arg0*arg1) }",
      "Program\n"
      " kprobe:sys_read\n"
      "  *\n"
      "   builtin: arg0\n"
      "   builtin: arg1\n");
}

TEST(Parser, cast)
{
  test("kprobe:sys_read { (mytype)arg0; }",
      "Program\n"
      " kprobe:sys_read\n"
      "  (mytype)\n"
      "   builtin: arg0\n");
}

TEST(Parser, cast_ptr)
{
  test("kprobe:sys_read { (mytype*)arg0; }",
      "Program\n"
      " kprobe:sys_read\n"
      "  (mytype*)\n"
      "   builtin: arg0\n");
}

TEST(Parser, cast_or_expr1)
{
  test("kprobe:sys_read { (mytype)*arg0; }",
      "Program\n"
      " kprobe:sys_read\n"
      "  (mytype)\n"
      "   dereference\n"
      "    builtin: arg0\n");
}

TEST(Parser, cast_or_expr2)
{
  test("kprobe:sys_read { (arg1)*arg0; }",
      "Program\n"
      " kprobe:sys_read\n"
      "  *\n"
      "   builtin: arg1\n"
      "   builtin: arg0\n");
}

TEST(Parser, cast_precedence)
{
  test("kprobe:sys_read { (mytype)arg0.field; }",
      "Program\n"
      " kprobe:sys_read\n"
      "  (mytype)\n"
      "   .\n"
      "    builtin: arg0\n"
      "    field\n");

  test("kprobe:sys_read { (mytype*)arg0->field; }",
      "Program\n"
      " kprobe:sys_read\n"
      "  (mytype*)\n"
      "   .\n"
      "    dereference\n"
      "     builtin: arg0\n"
      "    field\n");

  test("kprobe:sys_read { (mytype)arg0+123; }",
      "Program\n"
      " kprobe:sys_read\n"
      "  +\n"
      "   (mytype)\n"
      "    builtin: arg0\n"
      "   int: 123\n");
}

TEST(Parser, dereference_precedence)
{
  test("kprobe:sys_read { *@x+1 }",
      "Program\n"
      " kprobe:sys_read\n"
      "  +\n"
      "   dereference\n"
      "    map: @x\n"
      "   int: 1\n");

  test("kprobe:sys_read { *@x**@y }",
      "Program\n"
      " kprobe:sys_read\n"
      "  *\n"
      "   dereference\n"
      "    map: @x\n"
      "   dereference\n"
      "    map: @y\n");

  test("kprobe:sys_read { *@x*@y }",
      "Program\n"
      " kprobe:sys_read\n"
      "  *\n"
      "   dereference\n"
      "    map: @x\n"
      "   map: @y\n");

  test("kprobe:sys_read { *@x.myfield }",
      "Program\n"
      " kprobe:sys_read\n"
      "  dereference\n"
      "   .\n"
      "    map: @x\n"
      "    myfield\n");
}

TEST(Parser, field_access)
{
  test("kprobe:sys_read { @x.myfield; }",
      "Program\n"
      " kprobe:sys_read\n"
      "  .\n"
      "   map: @x\n"
      "   myfield\n");

  test("kprobe:sys_read { @x->myfield; }",
      "Program\n"
      " kprobe:sys_read\n"
      "  .\n"
      "   dereference\n"
      "    map: @x\n"
      "   myfield\n");
}

TEST(Parser, field_access_builtin)
{
  test("kprobe:sys_read { @x.count; }",
      "Program\n"
      " kprobe:sys_read\n"
      "  .\n"
      "   map: @x\n"
      "   count\n");

  test("kprobe:sys_read { @x->count; }",
      "Program\n"
      " kprobe:sys_read\n"
      "  .\n"
      "   dereference\n"
      "    map: @x\n"
      "   count\n");
}

TEST(Parser, array_access)
{
  test("kprobe:sys_read { x[index]; }",
      "Program\n"
      " kprobe:sys_read\n"
      "  []\n"
      "   identifier: x\n"
      "   identifier: index\n");

  test("kprobe:sys_read { $val = x[index]; }",
      "Program\n"
      " kprobe:sys_read\n"
      "  =\n"
      "   variable: $val\n"
      "   []\n"
      "    identifier: x\n"
      "    identifier: index\n");
}

TEST(Parser, cstruct)
{
  test("struct Foo { int x, y; char *str; } kprobe:sys_read { 1; }",
      "struct Foo { int x, y; char *str; };\n"
      "\n"
      "Program\n"
      " kprobe:sys_read\n"
      "  int: 1\n");
}

TEST(Parser, cstruct_nested)
{
  test("struct Foo { struct { int x; } bar; } kprobe:sys_read { 1; }",
      "struct Foo { struct { int x; } bar; };\n"
      "\n"
      "Program\n"
      " kprobe:sys_read\n"
      "  int: 1\n");
}

TEST(Parser, unexpected_symbol)
{
  BPFtrace bpftrace;
  std::stringstream out;
  Driver driver(bpftrace, out);
  EXPECT_EQ(driver.parse_str("i:s:1 { < }"), 1);
  std::string expected =
      R"(stdin:1:9-10: ERROR: syntax error, unexpected <, expecting }
i:s:1 { < }
        ~
)";
  EXPECT_EQ(out.str(), expected);
}

TEST(Parser, string_with_tab)
{
  BPFtrace bpftrace;
  std::stringstream out;
  Driver driver(bpftrace, out);
  EXPECT_EQ(driver.parse_str("i:s:1\t\t\t$a"), 1);
  std::string expected =
      R"(stdin:1:9-11: ERROR: syntax error, unexpected variable, expecting {
i:s:1            $a
                 ~~
)";
  EXPECT_EQ(out.str(), expected);
}

TEST(Parser, unterminated_string)
{
  BPFtrace bpftrace;
  std::stringstream out;
  Driver driver(bpftrace, out);
  EXPECT_EQ(driver.parse_str("kprobe:f { \"asdf }"), 1);
  std::string expected =
      R"(stdin:1:12-19: ERROR: unterminated string
kprobe:f { "asdf }
           ~~~~~~~
stdin:1:12-19: ERROR: syntax error, unexpected end of file, expecting }
kprobe:f { "asdf }
           ~~~~~~~
)";
  EXPECT_EQ(out.str(), expected);
}

TEST(Parser, uprobe_offset)
{
  test("u:./test:fn+1 {}",
       "Program\n"
       " uprobe:./test:fn+1\n");
  test("u:./test:fn+0x10 {}",
       "Program\n"
       " uprobe:./test:fn+16\n");

  test("u:./test:\"fn.abc\"+1 {}",
       "Program\n"
       " uprobe:./test:fn.abc+1\n");
  test("u:./test:\"fn.abc\"+0x10 {}",
       "Program\n"
       " uprobe:./test:fn.abc+16\n");
}

TEST(Parser, invalid_increment_decrement)
{
  test_parse_failure("i:s:1 { @=5++}");
  test_parse_failure("i:s:1 { @=++5}");
  test_parse_failure("i:s:1 { @=5--}");
  test_parse_failure("i:s:1 { @=--5}");
  test_parse_failure("i:s:1 { @=\"a\"++}");
}


} // namespace parser
} // namespace test
} // namespace bpftrace<|MERGE_RESOLUTION|>--- conflicted
+++ resolved
@@ -12,14 +12,9 @@
 
 void test_parse_failure(const std::string &input)
 {
-  std::stringstream os;
   BPFtrace bpftrace;
-<<<<<<< HEAD
-  Driver driver(bpftrace, os);
-=======
   std::stringstream out;
   Driver driver(bpftrace, out);
->>>>>>> b11dc75d
   ASSERT_EQ(driver.parse_str(input), 1);
 }
 
