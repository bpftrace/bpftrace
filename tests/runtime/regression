--- conflicted
+++ resolved
@@ -109,13 +109,6 @@
 EXPECT Attaching 1 probe...
 TIMEOUT 1
 
-<<<<<<< HEAD
-# In the past, codegen would generate misaligned access for multi-key maps in
-# certain conditions. Make sure that this does not happen. See #3644.
-NAME unaligned multi-key map
-PROG profile:hz:1 { @[pid,kstack]=count(); }
-EXPECT Attaching 1 probe...
-=======
 # In some cases, LLVM can generate code that violates the BPF verifier
 # constraint that the context pointer is not modified prior to access (see
 # #3603). #3629 introduces the use of intrinsics that should ensure that this
@@ -124,5 +117,11 @@
 NAME preserve context pointer
 PROG BEGIN { @test[1] = (uint64)1; } tracepoint:syscalls:sys_enter_kill { if (strcontains(comm, "test")) { @test[(uint64)args.pid] = 1; } if (args.pid == @test[1]) { print((1)); } if (args.pid == @test[1]) { print((1)); exit(); } }
 EXPECT Attaching 2 probes...
->>>>>>> 988203b5
+TIMEOUT 1
+
+# In the past, codegen would generate misaligned access for multi-key maps in
+# certain conditions. Make sure that this does not happen. See #3644.
+NAME unaligned multi-key map
+PROG profile:hz:1 { @[pid,kstack]=count(); }
+EXPECT Attaching 1 probe...
 TIMEOUT 1