# bpftrace Reference Guide

For a reference summary, see the [README.md](../README.md) for the sections on [Probe types](../README.md#probe-types) and [Builtins](../README.md#builtins).

This is a work in progress. If something is missing, check the bpftrace source to see if these docs are just out of date. And if you find something, please file an issue or pull request to update these docs. Also, please keep these docs as terse as possible to maintain it's brevity (inspired by the 6-page awk summary from page 106 of [v7vol2b.pdf](https://9p.io/7thEdMan/bswv7.html)). Leave longer examples and discussion to other files in /docs, the /tools/\*\_examples.txt files, or blog posts and other articles.

## Contents

- [Terminology](#terminology)
- [Usage](#usage)
    - [1. Hello World](#1-hello-world)
    - [2. `-e 'program'`: One-Liners](#2--e-program-one-liners)
    - [3. `filename`: Program Files](#3-filename-program-files)
    - [4. `-l`: Listing Probes](#4--l-listing-probes)
    - [5. `-d`: Debug Output](#5--d-debug-output)
    - [6. `-v`: Verbose Output](#6--v-verbose-output)
    - [7. Env: `BPFTRACE_STRLEN`](#7-env-bpftrace_strlen)
- [Language](#language)
    - [1. `{...}`: Action Blocks](#1--action-blocks)
    - [2. `/.../`: Filtering](#2--filtering)
    - [3. `//`, `/*`: Comments](#3---comments)
    - [4. `->`: C Struct Navigation](#4---c-struct-navigation)
    - [5. `struct`: Struct Declaration](#5-struct-struct-declaration)
    - [6. `? :`: ternary operators](#6---ternary-operators)
    - [7. `if () {...} else {...}`: if-else statements](#7-if---else--if-else-statements)
    - [8. `unroll () {...}`: unroll](#8-unroll---unroll)
- [Probes](#probes)
    - [1. `kprobe`/`kretprobe`: Dynamic Tracing, Kernel-Level](#1-kprobekretprobe-dynamic-tracing-kernel-level)
    - [2. `kprobe`/`kretprobe`: Dynamic Tracing, Kernel-Level Arguments](#2-kprobekretprobe-dynamic-tracing-kernel-level-arguments)
    - [3. `uprobe`/`uretprobe`: Dynamic Tracing, User-Level](#3-uprobeuretprobe-dynamic-tracing-user-level)
    - [4. `uprobe`/`uretprobe`: Dynamic Tracing, User-Level Arguments](#4-uprobeuretprobe-dynamic-tracing-user-level-arguments)
    - [5. `tracepoint`: Static Tracing, Kernel-Level](#5-tracepoint-static-tracing-kernel-level)
    - [6. `tracepoint`: Static Tracing, Kernel-Level Arguments](#6-tracepoint-static-tracing-kernel-level-arguments)
    - [7. `usdt`: Static Tracing, User-Level](#7-usdt-static-tracing-user-level)
    - [8. `usdt`: Static Tracing, User-Level Arguments](#8-usdt-static-tracing-user-level-arguments)
    - [9. `profile`: Timed Sampling Events](#9-profile-timed-sampling-events)
    - [10. `interval`: Timed Output](#10-interval-timed-output)
    - [11. `software`: Pre-defined Software Events](#11-software-pre-defined-software-events)
    - [12. `hardware`: Pre-defined Hardware Events](#12-hardware-pre-defined-hardware-events)
- [Variables](#variables)
    - [1. Builtins](#1-builtins)
    - [2. `@`, `$`: Basic Variables](#2---basic-variables)
    - [3. `@[]`: Associative Arrays](#3--associative-arrays)
    - [4. `count()`: Frequency Counting](#4-count-frequency-counting)
    - [5. `hist()`, `lhist()`: Histograms](#5-hist-lhist-histograms)
    - [6. `nsecs`: Timestamps and Time Deltas](#6-nsecs-timestamps-and-time-deltas)
    - [7. `kstack`: Stack Traces, Kernel](#7-kstack-stack-traces-kernel)
    - [8. `ustack`: Stack Traces, User](#8-ustack-stack-traces-user)
    - [9. `$1`, ..., `$N`: Positional Parameters](#9-1--n-positional-parameters)
- [Functions](#functions)
    - [1. Builtins](#1-builtins-1)
    - [2. `printf()`: Print Formatted](#2-printf-Printing)
    - [3. `time()`: Time](#3-time-time)
    - [4. `join()`: Join](#4-join-join)
    - [5. `str()`: Strings](#5-str-strings)
    - [6. `ksym()`: Symbol Resolution, Kernel-Level](#6-str-symbol-resolution-kernel-level)
    - [7. `usym()`: Symbol Resolution, User-Level](#7-usym-symbol-resolution-user-level)
    - [8. `kaddr()`: Address Resolution, Kernel-Level](#8-kaddr-address-resolution-kernel-level)
    - [9. `uaddr()`: Address Resolution, User-Level](#9-uaddr-address-resolution-user-level)
    - [10. `reg()`: Registers](#10-reg-registers)
    - [11. `system()`: System](#11-system-system)
    - [12. `exit()`: Exit](#12-exit-exit)
    - [13. `cgroupid()`: Resolve cgroup ID](#13-cgroupid-resolve-cgroup-id)
    - [14. `ntop()`: Convert IP address data to text](#14-ntop-convert-ip-address-data-to-text)
    - [15. `kstack()`: Stack Traces, Kernel](#15-kstack-stack-traces-kernel)
    - [16. `ustack()`: Stack Traces, User](#16-ustack-stack-traces-user)
- [Map Functions](#map-functions)
    - [1. Builtins](#1-builtins-2)
    - [2. `count()`: Count](#2-count-count)
    - [3. `sum()`: Sum](#3-sum-sum)
    - [4. `avg()`: Average](#4-avg-average)
    - [5. `min()`: Minimum](#5-min-minimum)
    - [6. `max()`: Maximum](#6-max-maximum)
    - [7. `stats()`: Stats](#7-stats-stats)
    - [8. `hist()`: Log2 Histogram](#8-hist-log2-histogram)
    - [9. `lhist()`: Linear Histogram](#9-lhist-linear-histogram)
    - [10. `print()`: Print Map](#10-print-print-map)
- [Output](#output)
    - [1. `printf()`: Per-Event Output](#1-printf-per-event-output)
    - [2. `interval`: Interval Output](#2-interval-interval-output)
    - [3. `hist()`, `printf()`: Histogram Printing](#3-hist-print-histogram-printing)
- [Advanced Tools](#advanced-tools)
- [Errors](#errors)

# Terminology

Term | Description
---- | -----------
BPF | Berkely Packet Filter: a kernel technology originally developed for optimizing the processing of packet filters (eg, tcpdump expressions)
eBPF | Enhanced BPF: a kernel technology that extends BPF so that it can execute more generic programs on any events, such as the bpftrace programs listed below. It makes use of the BPF sandboxed virtual machine environment. Also note that eBPF is often just referred to as BPF.
probe | An instrumentation point in software or hardware, that generates events that can execute bpftrace programs.
static tracing | Hard-coded instrumentation points in code. Since these are fixed, they may be provided as part of a stable API, and documented.
dynamic tracing | Also known as dynamic instrumentation, this is a technology that can instrument any software event, such as function calls and returns, by live modification of instruction text. Target software usually does not need special capabilities to support dynamic tracing, other than a symbol table that bpftrace can read. Since this instruments all software text, it is not considered a stable API, and the target functions may not be documented outside of their source code.
tracepoints | A Linux kernel technology for providing static tracing.
kprobes | A Linux kernel technology for providing dynamic tracing of kernel functions.
uprobes | A Linux kernel technology for providing dynamic tracing of user-level functions.
USDT | User Statically-Defined Tracing: static tracing points for user-level software. Some applications support USDT.
BPF map | A BPF memory object, which is used by bpftrace to create many higher-level objects.

# Usage

Command line usage is summarized by bpftrace without options:

```
# bpftrace
USAGE:
    bpftrace [options] filename
    bpftrace [options] -e 'program'

OPTIONS:
    -l [search]    list probes
    -e 'program'   execute this program
    -p PID    PID for enabling USDT probes
    -v    verbose messages
    -d    debug info dry run
   -dd    verbose debug info dry run

EXAMPLES:
bpftrace -l '*sleep*'
    list probes containing "sleep"
bpftrace -e 'kprobe:do_nanosleep { printf("PID %d sleeping...\n", pid); }'
    trace processes calling sleep
bpftrace -e 'tracepoint:raw_syscalls:sys_enter { @[comm] = count(); }'
    count syscalls by process name
```

## 1. Hello World

The most basic example of a bpftrace program:

```
# bpftrace -e 'BEGIN { printf("Hello, World!\n"); }'
Attaching 1 probe...
Hello, World!
^C
```

The syntax to this program will be explained in the [Language](#language) section. In this section, we'll cover tool usage.

A program will continue running until Ctrl-C is hit, or an `exit()` function is called. When a program exits, all populated maps are printed: this behavior, and maps, are explained in later sections.

## 2. `-e 'program'`: One-Liners

The `-e` option allows a program to be specified, and is a way to construct one-liners:

```
# bpftrace -e 'tracepoint:syscalls:sys_enter_nanosleep { printf("%s is sleeping.\n", comm); }'
Attaching 1 probe...
iscsid is sleeping.
irqbalance is sleeping.
iscsid is sleeping.
iscsid is sleeping.
[...]
```

This example is printing when processes call the nanosleep syscall. Again, the syntax of the program will be explained in the [Language](#language) section.

## 3. `filename`: Program Files

Programs saved as files are often called scripts, and can be executed by specifying their file name. We'll often use a `.bt` file extension, short for bpftrace, but the extension is ignored.

For example, listing the sleepers.bt file using `cat -n` (which enumerates the output lines):

```
# cat -n sleepers.bt
     1	tracepoint:syscalls:sys_enter_nanosleep
     2	{
     3		printf("%s is sleeping.\n", comm);
     4	}
```

Running sleepers.bt:

```
# bpftrace sleepers.bt
Attaching 1 probe...
iscsid is sleeping.
iscsid is sleeping.
[...]
```

It can also be made executable to run stand-alone. Start by adding an interpreter line at the top (`#!`) with either the path to your installed bpftrace (/usr/local/bin is the default) or the path to `env` (usually just `/usr/bin/env`) followed by `bpftrace` (so it will find bpftrace in your `$PATH`):

```
     1	#!/usr/local/bin/bpftrace
     1	#!/usr/bin/env bpftrace
     2
     3	tracepoint:syscalls:sys_enter_nanosleep
     4	{
     5	        printf("%s is sleeping.\n", comm);
     6	}
```

Then make it executable:

```
# chmod 755 sleepers.bt
# ./sleepers.bt
Attaching 1 probe...
iscsid is sleeping.
iscsid is sleeping.
[...]
```

## 4. `-l`: Listing Probes

Probes from the tracepoint and kprobe libraries can be listed with `-l`.

```
# bpftrace -l | more
tracepoint:xfs:xfs_attr_list_sf
tracepoint:xfs:xfs_attr_list_sf_all
tracepoint:xfs:xfs_attr_list_leaf
tracepoint:xfs:xfs_attr_list_leaf_end
[...]
# bpftrace -l | wc -l
46260
```

Other libraries generate probes dynamically, such as uprobe, and require specific ways to determine available probes. See the later [Probes](#probes) sections.

Search terms can be added:

```
# bpftrace -l '*nanosleep*'
tracepoint:syscalls:sys_enter_clock_nanosleep
tracepoint:syscalls:sys_exit_clock_nanosleep
tracepoint:syscalls:sys_enter_nanosleep
tracepoint:syscalls:sys_exit_nanosleep
kprobe:nanosleep_copyout
kprobe:hrtimer_nanosleep
[...]
```

The `-v` option when listing tracepoints will show their arguments for use from the args builtin. For example:

```
# bpftrace -lv tracepoint:syscalls:sys_enter_open
tracepoint:syscalls:sys_enter_open
    int __syscall_nr;
    const char * filename;
    int flags;
    umode_t mode;
```

## 5. `-d`: Debug Output

The `-d` option produces debug output, and does not run the program. This is mostly useful for debugging issues with bpftrace itself.
You can also use `-dd` to produce a more verbose debug output, which will also print unoptimized IR.

**If you are an end-user of bpftrace, you should not normally need the `-d` or `-v` options, and you can skip to the [Language](#language) section.**


```
# bpftrace -d -e 'tracepoint:syscalls:sys_enter_nanosleep { printf("%s is sleeping.\n", comm); }'
Program
 tracepoint:syscalls:sys_enter_nanosleep
  call: printf
   string: %s is sleeping.\n
   builtin: comm
[...]
```

The output begins with `Program` and then an abstract syntax tree (AST) representation of the program.

Continued:

```
[...]
%printf_t = type { i64, [16 x i8] }
[...]
define i64 @"tracepoint:syscalls:sys_enter_nanosleep"(i8*) local_unnamed_addr section "s_tracepoint:syscalls:sys_enter_nanosleep" {
entry:
  %comm = alloca [16 x i8], align 1
  %printf_args = alloca %printf_t, align 8
  %1 = bitcast %printf_t* %printf_args to i8*
  call void @llvm.lifetime.start.p0i8(i64 -1, i8* nonnull %1)
  %2 = getelementptr inbounds [16 x i8], [16 x i8]* %comm, i64 0, i64 0
  %3 = bitcast %printf_t* %printf_args to i8*
  call void @llvm.memset.p0i8.i64(i8* nonnull %3, i8 0, i64 24, i32 8, i1 false)
  call void @llvm.lifetime.start.p0i8(i64 -1, i8* nonnull %2)
  call void @llvm.memset.p0i8.i64(i8* nonnull %2, i8 0, i64 16, i32 1, i1 false)
  %get_comm = call i64 inttoptr (i64 16 to i64 (i8*, i64)*)([16 x i8]* nonnull %comm, i64 16)
  %4 = getelementptr inbounds %printf_t, %printf_t* %printf_args, i64 0, i32 1, i64 0
  call void @llvm.memcpy.p0i8.p0i8.i64(i8* nonnull %4, i8* nonnull %2, i64 16, i32 1, i1 false)
  %pseudo = call i64 @llvm.bpf.pseudo(i64 1, i64 1)
  %get_cpu_id = call i64 inttoptr (i64 8 to i64 ()*)()
  %perf_event_output = call i64 inttoptr (i64 25 to i64 (i8*, i8*, i64, i8*, i64)*)(i8* %0, i64 %pseudo, i64 %get_cpu_id, %printf_t* nonnull %printf_args, i64 24)
  call void @llvm.lifetime.end.p0i8(i64 -1, i8* nonnull %1)
  ret i64 0
[...]
```

This section shows the llvm intermediate representation (IR) assembly, which is then compiled into BPF.

## 6. `-v`: Verbose Output

The `-v` option prints more information about the program as it is run:

```
# bpftrace -v -e 'tracepoint:syscalls:sys_enter_nanosleep { printf("%s is sleeping.\n", comm); }'
Attaching 1 probe...

Bytecode:
0: (bf) r6 = r1
1: (b7) r1 = 0
2: (7b) *(u64 *)(r10 -24) = r1
3: (7b) *(u64 *)(r10 -32) = r1
4: (7b) *(u64 *)(r10 -40) = r1
5: (7b) *(u64 *)(r10 -8) = r1
6: (7b) *(u64 *)(r10 -16) = r1
7: (bf) r1 = r10
8: (07) r1 += -16
9: (b7) r2 = 16
10: (85) call bpf_get_current_comm#16
11: (79) r1 = *(u64 *)(r10 -16)
12: (7b) *(u64 *)(r10 -32) = r1
13: (79) r1 = *(u64 *)(r10 -8)
14: (7b) *(u64 *)(r10 -24) = r1
15: (18) r7 = 0xffff9044e65f1000
17: (85) call bpf_get_smp_processor_id#8
18: (bf) r4 = r10
19: (07) r4 += -40
20: (bf) r1 = r6
21: (bf) r2 = r7
22: (bf) r3 = r0
23: (b7) r5 = 24
24: (85) call bpf_perf_event_output#25
25: (b7) r0 = 0
26: (95) exit
processed 26 insns (limit 131072), stack depth 40

Attaching tracepoint:syscalls:sys_enter_nanosleep
Running...
iscsid is sleeping.
iscsid is sleeping.
[...]
```

This includes `Bytecode:` and then the eBPF bytecode after it was compiled from the llvm assembly.

## 7. Env: `BPFTRACE_STRLEN`

Default: 64

Number of bytes allocated on the BPF stack for the string returned by str().

Make this larger if you wish to read bigger strings with str().

Beware that the BPF stack is small (512 bytes), and that you pay the toll again inside printf() (whilst it composes a perf event output buffer). So in practice you can only grow this to about 200 bytes.

Support for even larger strings is [being discussed](https://github.com/iovisor/bpftrace/issues/305).

# Language

## 1. `{...}`: Action Blocks

Syntax: `probe[,probe,...] /filter/ { action }`

A bpftrace program can have multiple action blocks. The filter is optional.

Example:

```
# bpftrace -e 'kprobe:do_sys_open { printf("opening: %s\n", str(arg1)); }'
Attaching 1 probe...
opening: /proc/cpuinfo
opening: /proc/stat
opening: /proc/diskstats
opening: /proc/stat
opening: /proc/vmstat
[...]
```

This is a one-liner invocation of bpftrace. The probe is `kprobe:do_sys_open`. When that probe "fires" (the instrumentation event occurred) the action will be executed, which consists of a `print()` statement. Explanations of the probe and action are in the sections that follow.

## 2. `/.../`: Filtering

Syntax: `/filter/`

Filters (also known as predicates) can be added after probe names. The probe still fires, but it will skip the action unless the filter is true.

Examples:

```
# bpftrace -e 'kprobe:vfs_read /arg2 < 16/ { printf("small read: %d byte buffer\n", arg2); }'
Attaching 1 probe...
small read: 8 byte buffer
small read: 8 byte buffer
small read: 8 byte buffer
small read: 8 byte buffer
small read: 8 byte buffer
small read: 12 byte buffer
^C
```

```
# bpftrace -e 'kprobe:vfs_read /comm == "bash"/ { printf("read by %s\n", comm); }'
Attaching 1 probe...
read by bash
read by bash
read by bash
read by bash
^C
```

## 3. `//`, `/*`: Comments

Syntax

```
// single-line comment

/*
 * multi-line comment
 */
```

These can be used in bpftrace scripts to document your code.

## 4. `->`: C Struct Navigation

tracepoint example:

```
# bpftrace -e 'tracepoint:syscalls:sys_enter_open { printf("%s %s\n", comm, str(args->filename)); }'
Attaching 1 probe...
snmpd /proc/diskstats
snmpd /proc/stat
snmpd /proc/vmstat
[...]
```

This is returning the `filename` member from the `args` struct, which for tracepoint probes contains the tracepoint arguments. See the [Static Tracing, Kernel-Level Arguments](#6-tracepoint-static-tracing-kernel-level-arguments) section for the contents of this struct.

kprobe example:

```
# cat path.bt
#include <linux/path.h>
#include <linux/dcache.h>

kprobe:vfs_open
{
	printf("open path: %s\n", str(((path *)arg0)->dentry->d_name.name));
}

# bpftrace path.bt
Attaching 1 probe...
open path: dev
open path: if_inet6
open path: retrans_time_ms
[...]
```

This uses dynamic tracing of the `vfs_open()` kernel function, via the short script path.bt. Some kernel headers needed to be included to understand the `path` and `dentry` structs.

## 5. `struct`: Struct Declaration

Example:

```
// from fs/namei.c:
struct nameidata {
        struct path     path;
        struct qstr     last;
        // [...]
};
```

You can define your own structs when needed. In some cases, kernel structs are not declared in the kernel headers package, and are declared manually in bpftrace tools (or partial structs are: enough to reach the member to dereference).

## 6. `? :`: ternary operators

Example:

```
# bpftrace -e 'tracepoint:syscalls:sys_exit_read { @error[args->ret < 0 ? - args->ret : 0] = count(); }'
Attaching 1 probe...
^C

@error[11]: 24
@error[0]: 78
```

## 7. `if () {...} else {...}`: if-else statements

Example:

```
# bpftrace -e 'tracepoint:syscalls:sys_enter_read { @reads = count(); if (args->count > 1024) { @large = count(); } }'
Attaching 1 probe...
^C
@large: 72

@reads: 80
```

## 8. `unroll () {...}`: Unroll

Example:

```
# bpftrace -e 'kprobe:do_nanosleep { $i = 1; unroll(5) { printf("i: %d\n", $i); $i = $i + 1; } }'
Attaching 1 probe...
i: 1
i: 2
i: 3
i: 4
i: 5
^C

```

# Probes

- `kprobe` - kernel function start
- `kretprobe` - kernel function return
- `uprobe` - user-level function start
- `uretprobe` - user-level function return
- `tracepoint` - kernel static tracepoints
- `usdt` - user-level static tracepoints
- `profile` - timed sampling
- `interval` - timed output
- `software` - kernel software events
- `hardware` - processor-level events

Some probe types allow wildcards to match multiple probes, eg, `kprobe:vfs_*`.

## 1. `kprobe`/`kretprobe`: Dynamic Tracing, Kernel-Level

Syntax:

```
kprobe:function_name
kretprobe:function_name
```

These use kprobes (a Linux kernel capability). `kprobe` instruments the beginning of a function's execution, and `kretprobe` instruments the end (its return).

Examples:

```
# bpftrace -e 'kprobe:do_nanosleep { printf("sleep by %d\n", tid); }'
Attaching 1 probe...
sleep by 1396
sleep by 3669
sleep by 1396
sleep by 27662
sleep by 3669
^C
```

## 2. `kprobe`/`kretprobe`: Dynamic Tracing, Kernel-Level Arguments

Syntax: `arg0, arg1, ..., argN`

Arguments can be accessed via these variables names. arg0 is the first argument.

Examples:

```
# bpftrace -e 'kprobe:do_sys_open { printf("opening: %s\n", str(arg1)); }'
Attaching 1 probe...
opening: /proc/cpuinfo
opening: /proc/stat
opening: /proc/diskstats
opening: /proc/stat
opening: /proc/vmstat
[...]
```

```
# bpftrace -e 'kprobe:do_sys_open { printf("open flags: %d\n", arg2); }'
Attaching 1 probe...
open flags: 557056
open flags: 32768
open flags: 32768
open flags: 32768
[...]
```

```
# bpftrace -e 'kretprobe:do_sys_open { printf("returned: %d\n", retval); }'
Attaching 1 probe...
returned: 8
returned: 21
returned: -2
returned: 21
[...]
```

As an example of struct arguments:

```
# cat path.bt
#include <linux/path.h>
#include <linux/dcache.h>

kprobe:vfs_open
{
	printf("open path: %s\n", str(((path *)arg0)->dentry->d_name.name));
}

# bpftrace path.bt
Attaching 1 probe...
open path: dev
open path: if_inet6
open path: retrans_time_ms
[...]
```

Here arg0 was casted as a (path \*), since that is the first argument to vfs_open(). The struct support is currently the same as bcc, and based on available kernel headers. This means that many, but not all, structs will be available, and you may need to manually define some structs. In the future, bpftrace will use the newer Linux BTF support so that all kernel structs are always available.

## 3. `uprobe`/`uretprobe`: Dynamic Tracing, User-Level

Syntax:

```
uprobe:library_name:function_name
uretprobe:library_name:function_name
```

These use uprobes (a Linux kernel capability). `uprobe` instruments the beginning of a user-level function's execution, and `uretprobe` instruments the end (its return).

To list available uprobes, you can use any program to list the text segment symbols from a binary, such as `objdump` and `nm`. For example:

```
# objdump -tT /bin/bash | grep readline
00000000007003f8 g    DO .bss	0000000000000004  Base        rl_readline_state
0000000000499e00 g    DF .text	00000000000001c5  Base        readline_internal_char
00000000004993d0 g    DF .text	0000000000000126  Base        readline_internal_setup
000000000046d400 g    DF .text	000000000000004b  Base        posix_readline_initialize
000000000049a520 g    DF .text	0000000000000081  Base        readline
[...]
```

This has listed various functions containing "readline" from /bin/bash. These can be instrumented using `uprobe` and `uretprobe`.

Examples:

```
# bpftrace -e 'uretprobe:/bin/bash:readline { printf("read a line\n"); }'
Attaching 1 probe...
read a line
read a line
read a line
^C
```

While tracing, this has caught a few executions of the `readline()` function in /bin/bash. This example is continued in the next section.

## 4. `uprobe`/`uretprobe`: Dynamic Tracing, User-Level Arguments

Syntax:

```
uprobe: arg0, arg1, ..., argN
uretprobe: retval`
```

Arguments can be accessed via these variables names. `arg0` is the first argument, and can only be accessed with a `uprobe`. `retval` is the return value for the instrumented function, and can only be accessed on `uretprobe`.

Examples:

```
# bpftrace -e 'uprobe:/bin/bash:readline { printf("arg0: %d\n", arg0); }'
Attaching 1 probe...
arg0: 19755784
arg0: 19755016
arg0: 19755784
^C
```

What does `arg0` of `readline()` in /bin/bash contain? I don't know. I'd need to look at the bash source code to find out what its arguments were.

```
# bpftrace -e 'uprobe:/lib/x86_64-linux-gnu/libc-2.23.so:fopen { printf("fopen: %s\n", str(arg0)); }'
Attaching 1 probe...
fopen: /proc/filesystems
fopen: /usr/share/locale/locale.alias
fopen: /proc/self/mountinfo
^C
```

In this case, I know that the first argument of libc `fopen()` is the pathname (see the fopen(3) man page), so I've traced it using a uprobe. Adjust the path to libc to match your system (it may not be libc-2.23.so). A `str()` call is necessary to turn the char * pointer to a string, as explained in a later section.

```
# bpftrace -e 'uretprobe:/bin/bash:readline { printf("readline: \"%s\"\n", str(retval)); }'
Attaching 1 probe...
readline: "echo hi"
readline: "ls -l"
readline: "date"
readline: "uname -r"
^C
```

Back to the bash `readline()` example: after checking the source code, I saw that the return value was the string read. So I can use a `uretprobe` and the `retval` variable to see the read string.

## 5. `tracepoint`: Static Tracing, Kernel-Level

Syntax: `tracepoint:name`

These use tracepoints (a Linux kernel capability).

```
# bpftrace -e 'tracepoint:block:block_rq_insert { printf("block I/O created by %d\n", tid); }'
Attaching 1 probe...
block I/O created by 28922
block I/O created by 3949
block I/O created by 883
block I/O created by 28941
block I/O created by 28941
block I/O created by 28941
[...]
```

## 6. `tracepoint`: Static Tracing, Kernel-Level Arguments

Example:

```
# bpftrace -e 'tracepoint:syscalls:sys_enter_open { printf("%s %s\n", comm, str(args->filename)); }'
Attaching 1 probe...
irqbalance /proc/interrupts
irqbalance /proc/stat
snmpd /proc/diskstats
snmpd /proc/stat
snmpd /proc/vmstat
snmpd /proc/net/dev
[...]
```

The available members for each tracepoint can be listed from their /format file in /sys. For example:

```
# cat /sys/kernel/debug/tracing/events/syscalls/sys_enter_open/format
name: sys_enter_open
ID: 603
format:
	field:unsigned short common_type;	offset:0;	size:2;	signed:0;
	field:unsigned char common_flags;	offset:2;	size:1;	signed:0;
	field:unsigned char common_preempt_count;	offset:3;	size:1;	signed:0;
	field:int common_pid;	offset:4;	size:4;	signed:1;

	field:int __syscall_nr;	offset:8;	size:4;	signed:1;
	field:const char * filename;	offset:16;	size:8;	signed:0;
	field:int flags;	offset:24;	size:8;	signed:0;
	field:umode_t mode;	offset:32;	size:8;	signed:0;

print fmt: "filename: 0x%08lx, flags: 0x%08lx, mode: 0x%08lx", ((unsigned long)(REC->filename)), ((unsigned long)(REC->flags)), ((unsigned long)(REC->mode))
```

Apart from the `filename` member, we can also print `flags`, `mode`, and more. After the "common" members listed first, the members are specific to the tracepoint.

## 7. `usdt`: Static Tracing, User-Level

Syntax:

```
usdt:binary_path:probe_name
usdt:binary_path:[probe_namespace]:probe_name
usdt:library_path:probe_name
usdt:library_path:[probe_namespace]:probe_name
```

Where the `probe_namespace` is optional, and will default to the basename of the binary or library path.

Examples:

```
# bpftrace -e 'usdt:/root/tick:loop { printf("hi\n"); }'
Attaching 1 probe...
hi
hi
hi
hi
hi
^C
```
The basename of a path will be used for the namespace of a probe. If it doesn't match, the probe won't be found.
In this example, the function name `loop` is in the namespace `tick`. If we rename the binary to `tock`, it won't be found:

```
mv /root/tick /root/tock
bpftrace -e 'usdt:/root/tock:loop { printf("hi\n"); }'
Attaching 1 probe...
Error finding location for probe: usdt:/root/tock:loop
```

The probe namespace can be manually specified, between the path and probe function name. This allows for the probe to be
found, regardless of the name of the binary:

```
bpftrace -e 'usdt:/root/tock:tick:loop { printf("hi\n"); }'
```

## 8. `usdt`: Static Tracing, User-Level Arguments

Examples:

```
# bpftrace -e 'usdt:/root/tick:loop { printf("%s: %d\n", str(arg0), arg1); }'
my string: 1
my string: 2
my string: 3
my string: 4
my string: 5
^C
```

```
# bpftrace -e 'usdt:/root/tick:loop /arg1 > 2/ { printf("%s: %d\n", str(arg0), arg1); }'
my string: 3
my string: 4
my string: 5
my string: 6
^C
```

## 9. `profile`: Timed Sampling Events

Syntax:

```
profile:hz:rate
profile:s:rate
profile:ms:rate
profile:us:rate
```

These operating using perf_events (a Linux kernel facility), which is also used by the `perf` command).

Examples:

```
# bpftrace -e 'profile:hz:99 { @[tid] = count(); }'
Attaching 1 probe...
^C

@[32586]: 98
@[0]: 579
```

## 10. `interval`: Timed Output

Syntax:

```
interval:hz:rate
interval:s:rate
```

This fires on one CPU only, and can be used for generating per-interval output.

Example:

```
# bpftrace -e 'tracepoint:raw_syscalls:sys_enter { @syscalls = count(); }
    interval:s:1 { print(@syscalls); clear(@syscalls); }'
Attaching 2 probes...
@syscalls: 1263
@syscalls: 731
@syscalls: 891
@syscalls: 1195
@syscalls: 1154
@syscalls: 1635
@syscalls: 1208
[...]
```

This prints the rate of syscalls per second.

## 11. `software`: Pre-defined Software Events

Syntax:

```
software:event_name:count
software:event_name:
```

These are the pre-defined software events provided by the Linux kernel, as commonly traced via the perf utility. They are similar to tracepoints, but there is only about a dozen of these, and they are documented in the perf\_event\_open(2) man page. The event names are:

- `cpu-clock` or `cpu`
- `task-clock`
- `page-faults` or `faults`
- `context-switches` or `cs`
- `cpu-migrations`
- `minor-faults`
- `major-faults`
- `alignment-faults`
- `emulation-faults`
- `dummy`
- `bpf-output`

The count is the trigger for the probe, which will fire once for every count events. If the count is not provided, a default is used.

Examples:

```
# bpftrace -e 'software:faults:100 { @[comm] = count(); }'
Attaching 1 probe...
^C

@[ls]: 1
@[pager]: 2
@[locale]: 2
@[preconv]: 2
@[sh]: 3
@[tbl]: 3
@[bash]: 4
@[groff]: 5
@[grotty]: 7
@[sleep]: 9
@[nroff]: 12
@[troff]: 18
@[man]: 97
```

This roughly counts who is causing page faults, by sampling the process name for every one in one hundred faults.

## 12. `hardware`: Pre-defined Hardware Events

Syntax:

```
hardware:event_name:count
hardware:event_name:
```

These are the pre-defined hardware events provided by the Linux kernel, as commonly traced by the perf utility. They are implemented using performance monitoring counters (PMCs): hardware resources on the processor. There are about ten of these, and they are documented in the perf\_event\_open(2) man page. The event names are:

- `cpu-cycles` or `cycles`
- `instructions`
- `cache-references`
- `cache-misses`
- `branch-instructions` or `branches`
- `bus-cycles`
- `frontend-stalls`
- `backend-stalls`
- `ref-cycles`

The count is the trigger for the probe, which will fire once for every count events. If the count is not provided, a default is used.

Examples:

```
bpftrace -e 'hardware:cache-misses:1000000 { @[pid] = count(); }'
```

That would fire once for every 1000000 cache misses. This usually indicates the last level cache (LLC).

# Variables

## 1. Builtins

- `pid` - Process ID (kernel tgid)
- `tid` - Thread ID (kernel pid)
- `uid` - User ID
- `gid` - Group ID
- `nsecs` - Nanosecond timestamp
- `cpu` - Processor ID
- `comm` - Process name
- `kstack` - Kernel stack trace
- `ustack` - User stack trace
- `arg0`, `arg1`, ..., `argN`. - Arguments to the traced function
- `retval` - Return value from traced function
- `func` - Name of the traced function
- `probe` - Full name of the probe
- `curtask` - Current task struct as a u64
- `rand` - Random number as a u32
- `cgroup` - Cgroup ID of the current process
- `$1`, `$2`, ..., `$N`. - Positional parameters for the bpftrace program

Many of these are discussed in other sections (use search).

## 2. `@`, `$`: Basic variables

Syntax:

```
@global_name
@thread_local_variable_name[tid]
$scratch_name
```

bpftrace supports global & per-thread variables (via BPF maps), and scratch variables.

Examples:

### 2.1. Global

Syntax: `@name`

For example, `@start`:

```
# bpftrace -e 'BEGIN { @start = nsecs; }
    kprobe:do_nanosleep /@start != 0/ { printf("at %d ms: sleep\n", (nsecs - @start) / 1000000); }'
Attaching 2 probes...
at 437 ms: sleep
at 647 ms: sleep
at 1098 ms: sleep
at 1438 ms: sleep
at 1648 ms: sleep
^C

@start: 4064438886907216
```

### 2.2. Per-Thread:

These can be implemented as an associative array keyed on the thread ID. For example, `@start[tid]`:

```
# bpftrace -e 'kprobe:do_nanosleep { @start[tid] = nsecs; }
    kretprobe:do_nanosleep /@start[tid] != 0/ { printf("slept for %d ms\n", (nsecs - @start[tid]) / 1000000); delete(@start[tid]); }'
Attaching 2 probes...
slept for 1000 ms
slept for 1000 ms
slept for 1000 ms
slept for 1009 ms
slept for 2002 ms
[...]
```

### 2.3. Scratch:

Syntax: `$name`

For example, `$delta`:

```
# bpftrace -e 'kprobe:do_nanosleep { @start[tid] = nsecs; }
    kretprobe:do_nanosleep /@start[tid] != 0/ { $delta = nsecs - @start[tid]; printf("slept for %d ms\n", $delta / 1000000); delete(@start[tid]); }'
Attaching 2 probes...
slept for 1000 ms
slept for 1000 ms
slept for 1000 ms
```

## 3. `@[]`: Associative Arrays

Syntax: `@associative_array_name[key_name] = value`

These are implemented using BPF maps.

For example, `@start[tid]`:

```
# bpftrace -e 'kprobe:do_nanosleep { @start[tid] = nsecs; }
    kretprobe:do_nanosleep /@start[tid] != 0/ { printf("slept for %d ms\n", (nsecs - @start[tid]) / 1000000); delete(@start[tid]); }'
Attaching 2 probes...
slept for 1000 ms
slept for 1000 ms
slept for 1000 ms
[...]
```

## 4. `count()`: Frequency Counting

This is provided by the count() function: see the [Count](#2-count-count) section.

## 5. `hist()`, `lhist()`: Histograms

These are provided by the hist() and lhist() functions. See the [Log2 Histogram](#8-log2-histogram) and [Linear Histogram](#9-linear-histogram) sections.

## 6. `nsecs`: Timestamps and Time Deltas

Syntax: `nsecs`

These are implemented using bpf_ktime_get_ns().

Examples:

```
# bpftrace -e 'BEGIN { @start = nsecs; }
    kprobe:do_nanosleep /@start != 0/ { printf("at %d ms: sleep\n", (nsecs - @start) / 1000000); }'
Attaching 2 probes...
at 437 ms: sleep
at 647 ms: sleep
at 1098 ms: sleep
at 1438 ms: sleep
^C
```

## 7. `kstack`: Stack Traces, Kernel

Syntax: `kstack`

This builtin is an alias to [`kstack()`](#15-kstack-stack-traces-kernel).

Examples:

```
# bpftrace -e 'kprobe:ip_output { @[kstack] = count(); }'
Attaching 1 probe...
[...]
@[
    ip_output+1
    tcp_transmit_skb+1308
    tcp_write_xmit+482
    tcp_release_cb+225
    release_sock+64
    tcp_sendmsg+49
    sock_sendmsg+48
    sock_write_iter+135
    __vfs_write+247
    vfs_write+179
    sys_write+82
    entry_SYSCALL_64_fastpath+30
]: 1708
@[
    ip_output+1
    tcp_transmit_skb+1308
    tcp_write_xmit+482
    __tcp_push_pending_frames+45
    tcp_sendmsg_locked+2637
    tcp_sendmsg+39
    sock_sendmsg+48
    sock_write_iter+135
    __vfs_write+247
    vfs_write+179
    sys_write+82
    entry_SYSCALL_64_fastpath+30
]: 9048
@[
    ip_output+1
    tcp_transmit_skb+1308
    tcp_write_xmit+482
    tcp_tasklet_func+348
    tasklet_action+241
    __do_softirq+239
    irq_exit+174
    do_IRQ+74
    ret_from_intr+0
    cpuidle_enter_state+159
    do_idle+389
    cpu_startup_entry+111
    start_secondary+398
    secondary_startup_64+165
]: 11430
```

## 8. `ustack`: Stack Traces, User

Syntax: `ustack`

This builtin is an alias to [`ustack()`](#16-ustack-stack-traces-user).

Examples:

```
# bpftrace -e 'kprobe:do_sys_open /comm == "bash"/ { @[ustack] = count(); }'
Attaching 1 probe...
^C

@[
    __open_nocancel+65
    command_word_completion_function+3604
    rl_completion_matches+370
    bash_default_completion+540
    attempt_shell_completion+2092
    gen_completion_matches+82
    rl_complete_internal+288
    rl_complete+145
    _rl_dispatch_subseq+647
    _rl_dispatch+44
    readline_internal_char+479
    readline_internal_charloop+22
    readline_internal+23
    readline+91
    yy_readline_get+152
    yy_readline_get+429
    yy_getc+13
    shell_getc+469
    read_token+251
    yylex+192
    yyparse+777
    parse_command+126
    read_command+207
    reader_loop+391
    main+2409
    __libc_start_main+231
    0x61ce258d4c544155
]: 9
@[
    __open_nocancel+65
    command_word_completion_function+3604
    rl_completion_matches+370
    bash_default_completion+540
    attempt_shell_completion+2092
    gen_completion_matches+82
    rl_complete_internal+288
    rl_complete+89
    _rl_dispatch_subseq+647
    _rl_dispatch+44
    readline_internal_char+479
    readline_internal_charloop+22
    readline_internal+23
    readline+91
    yy_readline_get+152
    yy_readline_get+429
    yy_getc+13
    shell_getc+469
    read_token+251
    yylex+192
    yyparse+777
    parse_command+126
    read_command+207
    reader_loop+391
    main+2409
    __libc_start_main+231
    0x61ce258d4c544155
]: 18
```

Note that for this example to work, bash had to be recompiled with frame pointers.

## 9. `$1`, ..., `$N`: Positional Parameters

Syntax: `$1`, `$2`, ..., `$N`

These are the positional parameters to the bpftrace program, also referred to as command line arguments. If the parameter is numeric (entirerly digits), it can be used as a number. If it is non-numeric, it must be used as a string in the `str()` call. If a parameter is used that was not provided, it will default to zero for numeric context, and "" for string context.

This allows scripts to be written that use basic arguments to change their behavior. If you develop a script that requires more complex argument processing, it may be better suited for bcc instead, which supports Python's argparse and completely custom argument processing.

One-liner example:

```
# bpftrace -e 'BEGIN { printf("I got %d, %s\n", $1, str($2)); }' 42 "hello"
Attaching 1 probe...
I got 42, hello
```

Script example, bsize.d:

```
#!/usr/local/bin/bpftrace

BEGIN
{
	printf("Tracing block I/O sizes > %d bytes\n", $1);
}

tracepoint:block:block_rq_issue
/args->bytes > $1/
{
	@ = hist(args->bytes);
}
```

When run with a 65536 argument:

```
# ./bsize.bt 65536
Attaching 2 probes...
Tracing block I/O sizes > 65536 bytes
^C

@:
[512K, 1M)             1 |@@@@@@@@@@@@@@@@@@@@@@@@@@@@@@@@@@@@@@@@@@@@@@@@@@@@|

```

It has passed the argument in as $1, and used it as a filter.

With no arguments, $1 defaults to zero:

```
# ./bsize.bt
Attaching 2 probes...
Tracing block I/O sizes > 0 bytes
^C

@:
[4K, 8K)             115 |@@@@@@@@@@@@@@@@@@@@@@@@@@@@@@@@@@@@@@@@@@@@@@@@@@@@|
[8K, 16K)             35 |@@@@@@@@@@@@@@@                                     |
[16K, 32K)             5 |@@                                                  |
[32K, 64K)             3 |@                                                   |
[64K, 128K)            1 |                                                    |
[128K, 256K)           0 |                                                    |
[256K, 512K)           0 |                                                    |
[512K, 1M)             1 |                                                    |
```

# Functions

## 1. Builtins

- `printf(char *fmt, ...)` - Print formatted
- `time(char *fmt)` - Print formatted time
- `join(char *arr[])` - Print the array
- `str(char *s [, int length])` - Returns the string pointed to by s
- `ksym(void *p)` - Resolve kernel address
- `usym(void *p)` - Resolve user space address
- `kaddr(char *name)` - Resolve kernel symbol name
- `uaddr(char *name)` - Resolve user-level symbol name
- `reg(char *name)` - Returns the value stored in the named register
- `system(char *fmt)` - Execute shell command
- `exit()` - Quit bpftrace
- `cgroupid(char *path)` - Resolve cgroup ID
<<<<<<< HEAD
- `kstack([int level])` - Kernel stack trace
- `ustack([int level])` - User stack trace
=======
- `ntop(int af, int addr)` - Convert IP address data to text
>>>>>>> 9416b3f3

Some of these are asynchronous: the kernel queues the event, but some time
later (milliseconds) it is processed in user-space. The asynchronous actions
are: <tt>printf()</tt>, <tt>time()</tt>, and <tt>join()</tt>. Both
<tt>ksym()</tt> and <tt>usym()</tt>, as well as the variables <tt>kstack</tt>
and </tt>ustack</tt>, record addresses synchronously, but then do symbol
translation asynchronously.

A selection of these are discussed in the following sections.

## 2. `printf()`: Printing

Syntax: `printf(fmt, args)`

This behaves like printf() from C and other languages, with a limited set of format characters. Example:

```
# bpftrace -e 'kprobe:sys_execve { printf("%s called %s\n", comm, str(arg0)); }'
Attaching 1 probe...
bash called /bin/ls
bash called /usr/bin/man
man called /apps/nflx-bash-utils/bin/preconv
man called /usr/local/sbin/preconv
man called /usr/local/bin/preconv
man called /usr/sbin/preconv
man called /usr/bin/preconv
man called /apps/nflx-bash-utils/bin/tbl
[...]
```

## 3. `time()`: Time

Syntax: `time(fmt)`

This prints the current time using the format string supported by libc `strftime(3)`.

```
# bpftrace -e 'kprobe:do_nanosleep { time("%H:%M:%S\n"); }'
07:11:03
07:11:09
^C
```

If a format string is not provided, it defaults to "%H:%M:%S\n".

## 4. `join()`: Join

Syntax: `join(char *arr[])`

This joins the array of strings with a space character, and prints it out. This current version does not return a string, so it cannot be used as an argument in printf(). Example:

```
# bpftrace -e 'kprobe:sys_execve { join(arg1); }'
Attaching 1 probe...
ls --color=auto
man ls
preconv -e UTF-8
preconv -e UTF-8
preconv -e UTF-8
preconv -e UTF-8
preconv -e UTF-8
tbl
[...]
```

## 5. `str()`: Strings

Syntax: `str(char *s [, int length])`

Returns the string pointed to by s. `length` can be used to limit the size of the read, and/or introduce a null-terminator.
By default, the string will have size 64 bytes (tuneable using [env var `BPFTRACE_STRLEN`](#7-env-bpftrace_strlen)).

Examples:

We can take the arg0 of sys_execve() (a <tt>const char *filename</tt>), and read the string to which it points. This string can be provided as an argument to printf():

```
# bpftrace -e 'kprobe:sys_execve { printf("%s called %s\n", comm, str(arg0)); }'
Attaching 1 probe...
bash called /bin/ls
bash called /usr/bin/man
man called /apps/nflx-bash-utils/bin/preconv
man called /usr/local/sbin/preconv
man called /usr/local/bin/preconv
man called /usr/sbin/preconv
man called /usr/bin/preconv
man called /apps/nflx-bash-utils/bin/tbl
[...]
```

We can trace strings that are displayed in a bash shell. Some length tuning is employed, because:

- sys_enter_write()'s `args->buf` does not point to null-terminated strings
  - we use the length parameter to limit how many bytes to read of the pointed-to string
- sys_enter_write()'s `args->buf` contains messages larger than 64 bytes
  - we increase BPFTRACE_STRLEN to accommodate the large messages

```
# BPFTRACE_STRLEN=200 bpftrace -e 'tracepoint:syscalls:sys_enter_write /pid == 23506/ { printf("<%s>\n", str(args->buf, args->count)); }'
# type pwd into terminal 23506
<p>
<w>
<d>
# press enter in terminal 23506
<
>
</home/anon
>
<anon@anon-VirtualBox:~$ >
```

## 6. `ksym()`: Symbol resolution, kernel-level

Syntax: `ksym(addr)`

Examples:

```
# ./build/src/bpftrace -e 'kprobe:do_nanosleep { printf("%s\n", ksym(reg("ip"))); }'
Attaching 1 probe...
do_nanosleep
do_nanosleep
```

## 7. `usym()`: Symbol resolution, user-level

Syntax: `usym(addr)`

Examples:

```
# bpftrace -e 'uprobe:/bin/bash:readline { printf("%s\n", usym(reg("ip"))); }'
Attaching 1 probe...
readline
readline
readline
^C
```

## 8. `kaddr()`: Address resolution, kernel-level

Syntax: `kaddr(char *name)`

Examples:

```
# bpftrace -e 'BEGIN { printf("%s\n", str(*kaddr("usbcore_name"))); }'
Attaching 1 probe...
usbcore
^C
```

This is printing the `usbcore_name` string from drivers/usb/core/usb.c:

```
const char *usbcore_name = "usbcore";
```

## 9. `uaddr()`: Address resolution, user-level

Syntax: `uaddr(char *name)`

Examples:

```
# bpftrace -e 'uprobe:/bin/bash:readline { printf("PS1: %s\n", str(*uaddr("ps1_prompt"))); }'
Attaching 1 probe...
PS1: \[\e[34;1m\]\u@\h:\w>\[\e[0m\]
PS1: \[\e[34;1m\]\u@\h:\w>\[\e[0m\]
^C
```

This is printing the `ps1_prompt` string from /bin/bash, whenever a `readline()` function is executed.

## 10. `reg()`: Registers

Syntax: `reg(char *name)`

Examples:

```
# ./src/bpftrace -e 'kprobe:tcp_sendmsg { @[ksym(reg("ip"))] = count(); }'
Attaching 1 probe...
^C

@[tcp_sendmsg]: 7
```

See src/arch/x86_64.cpp for the register name list.

## 11. `system()`: System

Syntax: `system(fmt)`

This runs the provided command at the shell. For example:

```
# bpftrace -e 'kprobe:do_nanosleep { system("ps -p %d\n", pid); }'
Attaching 1 probe...
  PID TTY          TIME CMD
 1339 ?        00:00:15 iscsid
  PID TTY          TIME CMD
 1339 ?        00:00:15 iscsid
  PID TTY          TIME CMD
 1518 ?        00:01:07 irqbalance
  PID TTY          TIME CMD
 1339 ?        00:00:15 iscsid
^C
```

This can be useful to execute commands or a shell script when an instrumented event happens.

## 12. `exit()`: Exit

Syntax: `exit()`

This exits bpftrace, and can be combined with an interval probe to record statistics for a certain duration. Example:

```
# bpftrace -e 'kprobe:do_sys_open { @opens = count(); } interval:s:1 { exit(); }'
Attaching 2 probes...
@opens: 119
```

## 13. `cgroupid()`: Resolve cgroup ID

Syntax: `cgroupid(char *path)`

This returns a cgroup ID of a specific cgroup, and can be combined with the `cgroup` builtin to filter the tasks that belong to the specific cgroup, for example:

```
# bpftrace -e 'tracepoint:syscalls:sys_enter_openat /cgroup == cgroupid("/sys/fs/cgroup/unified/mycg")/ { printf("%s\n", str(args->filename)); }':
Attaching 1 probe...
/etc/ld.so.cache
/lib64/libc.so.6
/usr/lib/locale/locale-archive
/etc/shadow
^C
```

And in other terminal:

```
# echo $$ > /sys/fs/cgroup/unified/mycg/cgroup.procs
# cat /etc/shadow
```

## 14. `ntop()`: Convert IP address data to text

Syntax: `ntop(int af, int addr)`

This returns the string representation of an IPv4 address. IPv6 support will be added in the future.

Examples:

A simple example of ntop with an ipv4 hex-encoded literal:

```
bpftrace -e 'BEGIN { $addr_type=2; printf("%s\n", ntop($addr_type, 0x0100007f));}'
127.0.0.1
^C
```

Note that the literal `2` above is the value of the enum `AF_INET`, and `10` would indicate `AF_INET6` once supported, as per `include/linux/socket.h`.

A less trivial example of this usage, tracing tcp outbound connections, and printing the destination address:

```
bpftrace -e '#include <net/sock.h>
kprobe:tcp_connect { $sk = ((sock *) arg0); printf("%s\n", ntop(2, $sk->__sk_common.skc_daddr)); }'
Attaching 1 probe...
169.254.0.1
^C
```

And initiate a connection to this (or any) address in another terminal:

```
curl 169.254.0.1
```

## 15. `kstack()`: Stack Traces, Kernel

Syntax: `kstack([int limit])`

These are implemented using BPF stack maps.

Examples:

```
# bpftrace -e 'kprobe:ip_output { @[kstack()] = count(); }'
Attaching 1 probe...
[...]
@[
    ip_output+1
    tcp_transmit_skb+1308
    tcp_write_xmit+482
    tcp_release_cb+225
    release_sock+64
    tcp_sendmsg+49
    sock_sendmsg+48
    sock_write_iter+135
    __vfs_write+247
    vfs_write+179
    sys_write+82
    entry_SYSCALL_64_fastpath+30
]: 1708
@[
    ip_output+1
    tcp_transmit_skb+1308
    tcp_write_xmit+482
    __tcp_push_pending_frames+45
    tcp_sendmsg_locked+2637
    tcp_sendmsg+39
    sock_sendmsg+48
    sock_write_iter+135
    __vfs_write+247
    vfs_write+179
    sys_write+82
    entry_SYSCALL_64_fastpath+30
]: 9048
@[
    ip_output+1
    tcp_transmit_skb+1308
    tcp_write_xmit+482
    tcp_tasklet_func+348
    tasklet_action+241
    __do_softirq+239
    irq_exit+174
    do_IRQ+74
    ret_from_intr+0
    cpuidle_enter_state+159
    do_idle+389
    cpu_startup_entry+111
    start_secondary+398
    secondary_startup_64+165
]: 11430
```

Sampling only three frames from the stack (limit = 3):

```
# bpftrace -e 'kprobe:ip_output { @[kstack(3)] = count(); }'
Attaching 1 probe...
[...]
@[
    ip_output+1
    tcp_transmit_skb+1308
    tcp_write_xmit+482
]: 22186
```

## 16. `ustack()`: Stack Traces, User

Syntax: `ustack([int level])`

This builtin is an alias to `ustack()` (see).

Examples:

```
# bpftrace -e 'kprobe:do_sys_open /comm == "bash"/ { @[ustack()] = count(); }'
Attaching 1 probe...
^C

@[
    __open_nocancel+65
    command_word_completion_function+3604
    rl_completion_matches+370
    bash_default_completion+540
    attempt_shell_completion+2092
    gen_completion_matches+82
    rl_complete_internal+288
    rl_complete+145
    _rl_dispatch_subseq+647
    _rl_dispatch+44
    readline_internal_char+479
    readline_internal_charloop+22
    readline_internal+23
    readline+91
    yy_readline_get+152
    yy_readline_get+429
    yy_getc+13
    shell_getc+469
    read_token+251
    yylex+192
    yyparse+777
    parse_command+126
    read_command+207
    reader_loop+391
    main+2409
    __libc_start_main+231
    0x61ce258d4c544155
]: 9
@[
    __open_nocancel+65
    command_word_completion_function+3604
    rl_completion_matches+370
    bash_default_completion+540
    attempt_shell_completion+2092
    gen_completion_matches+82
    rl_complete_internal+288
    rl_complete+89
    _rl_dispatch_subseq+647
    _rl_dispatch+44
    readline_internal_char+479
    readline_internal_charloop+22
    readline_internal+23
    readline+91
    yy_readline_get+152
    yy_readline_get+429
    yy_getc+13
    shell_getc+469
    read_token+251
    yylex+192
    yyparse+777
    parse_command+126
    read_command+207
    reader_loop+391
    main+2409
    __libc_start_main+231
    0x61ce258d4c544155
]: 18
```

Sampling only three frames from the stack (limit = 6):

```
# bpftrace -e 'kprobe:do_sys_open /comm == "bash"/ { @[ustack(6)] = count(); }'
Attaching 1 probe...
^C

@[
    __open_nocancel+65
    command_word_completion_function+3604
    rl_completion_matches+370
    bash_default_completion+540
    attempt_shell_completion+2092
    gen_completion_matches+82
]: 27
```

Note that for this example to work, bash had to be recompiled with frame pointers.

# Map Functions

Maps are special BPF data types that can be used to store counts, statistics, and histograms. They are also used for some variable types as discussed in the previous section, whenever `@` is used: [globals](#21-global), [per thread variables](#22-per-thread), and [associative arrays](#3--associative-arrays).

When bpftrace exits, all maps are printed. For example (the `count()` function is covered in the sections that follow):

```
# bpftrace -e 'kprobe:vfs_read { @[comm] = count(); }'
Attaching 1 probe...
^C

@[systemd]: 6
@[vi]: 7
@[sshd]: 16
@[snmpd]: 321
@[snmp-pass]: 374
```

The map was printed after the Ctrl-C to end the program. If you use maps that you do not wish to be automatically printed on exit, you can add an END block that clears the maps. For example:

```
END
{
	clear(@start);
}
```

## 1. Builtins

- `count()` - Count the number of times this function is called
- `sum(int n)` - Sum the value
- `avg(int n)` - Average the value
- `min(int n)` - Record the minimum value seen
- `max(int n)` - Record the maximum value seen
- `stats(int n)` - Return the count, average, and total for this value
- `hist(int n)` - Produce a log2 histogram of values of n
- `lhist(int n, int min, int max, int step)` - Produce a linear histogram of values of n
- `delete(@x[key])` - Delete the map element passed in as an argument
- `print(@x[, top [, div]])` - Print the map, optionally the top entries only and with a divisor
- `clear(@x)` - Delete all keys from the map
- `zero(@x)` - Set all map values to zero

Some of these are asynchronous: the kernel queues the event, but some time later (milliseconds) it is processed in user-space. The asynchronous actions are: <tt>print()</tt>, <tt>clear()</tt>, and <tt>zero()</tt>.

## 2. `count()`: Count

Syntax: `@counter_name[optional_keys] = count()`

This is implemented using a BPF map.

For example, `@reads`:

```
# bpftrace -e 'kprobe:vfs_read { @reads = count();  }'
Attaching 1 probe...
^C

@reads: 119
```

That shows there were 119 calls to vfs_read() while tracing.

This next example includes the `comm` variable as a key, so that the value is broken down by each process name. For example, `@reads[comm]`:

```
# bpftrace -e 'kprobe:vfs_read { @reads[comm] = count(); }'
Attaching 1 probe...
^C

@reads[sleep]: 4
@reads[bash]: 5
@reads[ls]: 7
@reads[snmp-pass]: 8
@reads[snmpd]: 14
@reads[sshd]: 14
```

## 3. `sum()`: Sum

Syntax: `@counter_name[optional_keys] = sum(value)`

This is implemented using a BPF map.

For example, `@bytes[comm]`:

```
# bpftrace -e 'kprobe:vfs_read { @bytes[comm] = sum(arg2); }'
Attaching 1 probe...
^C

@bytes[bash]: 7
@bytes[sleep]: 4160
@bytes[ls]: 6208
@bytes[snmpd]: 20480
@bytes[snmp-pass]: 65536
@bytes[sshd]: 262144
```

That is summing requested bytes via the vfs_read() kernel function, which is one of two possible entry points for the read syscall. To see actual bytes read:

```
# bpftrace -e 'kretprobe:vfs_read /retval > 0/ { @bytes[comm] = sum(retval); }'
Attaching 1 probe...
^C

@bytes[bash]: 5
@bytes[sshd]: 1135
@bytes[systemd-journal]: 1699
@bytes[sleep]: 2496
@bytes[ls]: 4583
@bytes[snmpd]: 35549
@bytes[snmp-pass]: 55681
```

Now a filter is used to ensure the return value was positive before it is used in the sum(). The return value may be negative in cases of error, as is the case with other functions. Remember this whenever using sum() on a retval.

## 4. `avg()`: Average

Syntax: `@counter_name[optional_keys] = avg(value)`

This is implemented using a BPF map.

For example, `@bytes[comm]`:

```
# bpftrace -e 'kprobe:vfs_read { @bytes[comm] = avg(arg2); }'
Attaching 1 probe...
^C

@bytes[bash]: 1
@bytes[sleep]: 832
@bytes[ls]: 886
@bytes[snmpd]: 1706
@bytes[snmp-pass]: 8192
@bytes[sshd]: 16384
```

This is averaging the requested read size.

## 5. `min()`: Minimum

Syntax: `@counter_name[optional_keys] = min(value)`

This is implemented using a BPF map.

For example, `@bytes[comm]`:

```
# bpftrace -e 'kprobe:vfs_read { @bytes[comm] = min(arg2); }'
Attaching 1 probe...
^C

@bytes[bash]: 1
@bytes[systemd-journal]: 8
@bytes[snmpd]: 64
@bytes[ls]: 832
@bytes[sleep]: 832
@bytes[snmp-pass]: 8192
@bytes[sshd]: 16384
```

This shows the minimum value seen.

## 6. `max()`: Maximum

Syntax: `@counter_name[optional_keys] = max(value)`

This is implemented using a BPF map.

For example, `@bytes[comm]`:

```
# bpftrace -e 'kprobe:vfs_read { @bytes[comm] = max(arg2); }'
Attaching 1 probe...
^C

@bytes[bash]: 1
@bytes[systemd-journal]: 8
@bytes[sleep]: 832
@bytes[ls]: 1024
@bytes[snmpd]: 4096
@bytes[snmp-pass]: 8192
@bytes[sshd]: 16384
```

This shows the maximum value seen.

## 7. `stats()`: Stats

Syntax: `@counter_name[optional_keys] = stats(value)`

This is implemented using a BPF map.

For example, `@bytes[comm]`:

```
# bpftrace -e 'kprobe:vfs_read { @bytes[comm] = stats(arg2); }'
Attaching 1 probe...
^C

@bytes[bash]: count 7, average 1, total 7
@bytes[sleep]: count 5, average 832, total 4160
@bytes[ls]: count 7, average 886, total 6208
@bytes[snmpd]: count 18, average 1706, total 30718
@bytes[snmp-pass]: count 12, average 8192, total 98304
@bytes[sshd]: count 15, average 16384, total 245760
```

This stats() function returns three statistics: the count of events, the average for the argument value, and the total of the argument value. This is similar to using count(), avg(), and sum().

## 8. `hist()`: Log2 Histogram

Syntax:

```
@histogram_name[optional_key] = hist(value)
```

This is implemented using a BPF map.

Examples:

### 8.1. Power-Of-2:

```
# bpftrace -e 'kretprobe:vfs_read { @bytes = hist(retval); }'
Attaching 1 probe...
^C

@bytes:
(..., 0)             117 |@@@@@@@@@@@@                                        |
[0]                    5 |                                                    |
[1]                  325 |@@@@@@@@@@@@@@@@@@@@@@@@@@@@@@@@@@                  |
[2, 4)                 6 |                                                    |
[4, 8)                 3 |                                                    |
[8, 16)              495 |@@@@@@@@@@@@@@@@@@@@@@@@@@@@@@@@@@@@@@@@@@@@@@@@@@@@|
[16, 32)              35 |@@@                                                 |
[32, 64)              25 |@@                                                  |
[64, 128)             21 |@@                                                  |
[128, 256)             1 |                                                    |
[256, 512)             3 |                                                    |
[512, 1K)              2 |                                                    |
[1K, 2K)               1 |                                                    |
[2K, 4K)               2 |                                                    |
```

### 8.2. Power-Of-2 By Key:

```
# bpftrace -e 'kretprobe:do_sys_open { @bytes[comm] = hist(retval); }'
Attaching 1 probe...
^C

@bytes[snmp-pass]:
[4, 8)                 6 |@@@@@@@@@@@@@@@@@@@@@@@@@@@@@@@@@@@@@@@@@@@@@@@@@@@@|

@bytes[ls]:
[2, 4)                 9 |@@@@@@@@@@@@@@@@@@@@@@@@@@@@@@@@@@@@@@@@@@@@@@@@@@@@|

@bytes[snmpd]:
[1]                    1 |@@@@                                                |
[2, 4)                 0 |                                                    |
[4, 8)                 0 |                                                    |
[8, 16)                4 |@@@@@@@@@@@@@@@@@@                                  |
[16, 32)              11 |@@@@@@@@@@@@@@@@@@@@@@@@@@@@@@@@@@@@@@@@@@@@@@@@@@@@|

@bytes[irqbalance]:
(..., 0)              15 |@@@@@@@@@@@@@@@@@@@@@@@@@@@@@@@@@@@@@               |
[0]                    0 |                                                    |
[1]                    0 |                                                    |
[2, 4)                 0 |                                                    |
[4, 8)                21 |@@@@@@@@@@@@@@@@@@@@@@@@@@@@@@@@@@@@@@@@@@@@@@@@@@@@|
```

## 9. `lhist()`: Linear Histogram

Syntax:

```
@histogram_name[optional_key] = lhist(value, min, max, step)
```

This is implemented using a BPF map.

Examples:

```
# bpftrace -e 'kretprobe:vfs_read { @bytes = lhist(retval, 0, 10000, 1000); }'
Attaching 1 probe...
^C

@bytes:
[0, 1000)            480 |@@@@@@@@@@@@@@@@@@@@@@@@@@@@@@@@@@@@@@@@@@@@@@@@@@@@|
[1000, 2000)          49 |@@@@@                                               |
[2000, 3000)          12 |@                                                   |
[3000, 4000)          39 |@@@@                                                |
[4000, 5000)         267 |@@@@@@@@@@@@@@@@@@@@@@@@@@@@                        |
```

## 10. `print()`: Print Map

Syntax: ```print(@map [, top [, divisor]])```

The <tt>print()</tt> function will print a map, similar to the automatic printing when bpftrace ends. Two optional arguments can be provided: a top number, so that only the top number of entries are printed, and a divisor, which divides the value. A couple of examples will explain their use.

As an example of top, tracing the top 5 syscalls via kprobe:SyS_*:

```
# bpftrace -e 'kprobe:vfs_* { @[func] = count(); } END { print(@, 5); clear(@); }'
Attaching 54 probes...
^C@[vfs_getattr]: 91
@[vfs_getattr_nosec]: 92
@[vfs_statx_fd]: 135
@[vfs_open]: 188
@[vfs_read]: 405
```

The final <tt>clear()</tt> is used to prevent printing the map automatically on exit.

As an example of divisor, summing total time in vfs_read() by process name as milliseconds:

```
# bpftrace -e 'kprobe:vfs_read { @start[tid] = nsecs; } kretprobe:vfs_read /@start[tid]/ { @ms[pid] = sum(nsecs - @start[tid]); delete(@start[tid]); } END { print(@ms, 0, 1000000); clear(@ms); clear(@start); }'
```

This one-liner sums the vfs_read() durations as nanoseconds, and then does the division to milliseconds when printing. Without this capability, should one try to divide to milliseconds when summing (eg, <tt>sum((nsecs - @start[tid]) / 1000000)</tt>), the value would often be rounded to zero, and not accumulate as it should.

# Output

## 1. `printf()`: Per-Event Output

Syntax: `printf(char *format, arguments)`

Per-event details can be printed using `print()`.

Examples:

```
# bpftrace -e 'kprobe:do_nanosleep { printf("sleep by %d\n", tid); }'
Attaching 1 probe...
sleep by 3669
sleep by 1396
sleep by 3669
sleep by 1396
[...]
```

## 2. `interval`: Interval output

Syntax: `interval:s:duration_seconds`

Examples:

```
# bpftrace -e 'kprobe:do_sys_open { @opens = @opens + 1; } interval:s:1 { printf("opens/sec: %d\n", @opens); @opens = 0; }'
Attaching 2 probes...
opens/sec: 16
opens/sec: 2
opens/sec: 3
opens/sec: 15
opens/sec: 8
opens/sec: 2
^C

@opens: 2
```

## 3. `hist()`, `print()`: Histogram Printing

Declared histograms are automatically printed out on program termination. See [5. Histograms](#5-histograms) for declarations.

Examples:

```
# bpftrace -e 'kretprobe:vfs_read { @bytes = hist(retval); }'
Attaching 1 probe...
^C

@bytes:
(..., 0)             117 |@@@@@@@@@@@@                                        |
[0]                    5 |                                                    |
[1]                  325 |@@@@@@@@@@@@@@@@@@@@@@@@@@@@@@@@@@                  |
[2, 4)                 6 |                                                    |
[4, 8)                 3 |                                                    |
[8, 16)              495 |@@@@@@@@@@@@@@@@@@@@@@@@@@@@@@@@@@@@@@@@@@@@@@@@@@@@|
[16, 32)              35 |@@@                                                 |
[32, 64)              25 |@@                                                  |
[64, 128)             21 |@@                                                  |
[128, 256)             1 |                                                    |
[256, 512)             3 |                                                    |
[512, 1K)              2 |                                                    |
[1K, 2K)               1 |                                                    |
[2K, 4K)               2 |                                                    |
```

Histograms can also be printed on-demand, using the <tt>print()</tt> function. Eg:

<pre>
# bpftrace -e 'kretprobe:vfs_read { @bytes = hist(retval); } interval:s:1 { print(@bytes); clear(@bytes); }'

[...]
</pre>

# Advanced Tools

bpftrace can be used to create some powerful one-liners and some simple tools. For complex tools, which may involve command line options, positional parameters, argument processing, and customized output, consider switching to [bcc](https://github.com/iovisor/bcc). bcc provides Python (and other) front-ends, enabling usage of all the other Python libraries (including argparse), as well as a direct control of the kernel BPF program. The down side is that bcc is much more verbose and laborious to program. Together, bpftrace and bcc are complimentary.

An expected development path would be exploration with bpftrace one-liners, then and ad hoc scripting with bpftrace, then finally, when needed, advanced tooling with bcc.

As an example of bpftrace vs bcc differences, the bpftrace xfsdist.bt tool also exists in bcc as xfsdist.py. Both measure the same functions and produce the same summary of information. However, the bcc version supports various arguments:

```
# ./xfsdist.py -h
usage: xfsdist.py [-h] [-T] [-m] [-p PID] [interval] [count]

Summarize XFS operation latency

positional arguments:
  interval            output interval, in seconds
  count               number of outputs

optional arguments:
  -h, --help          show this help message and exit
  -T, --notimestamp   don't include timestamp on interval output
  -m, --milliseconds  output in milliseconds
  -p PID, --pid PID   trace this PID only

examples:
    ./xfsdist            # show operation latency as a histogram
    ./xfsdist -p 181     # trace PID 181 only
    ./xfsdist 1 10       # print 1 second summaries, 10 times
    ./xfsdist -m 5       # 5s summaries, milliseconds
```

The bcc version is 131 lines of code. The bptrace version is 22.

# Errors

## 1. Looks like the BPF stack limit of 512 bytes is exceeded

BPF programs that operate on many data items may hit this limit. There are a number of things you can try to stay within the limit:

1. Find ways to reduce the size of the data used in the program. Eg, avoid strings if they are unnecessary: use `pid` instead of `comm`. Use fewer map keys.
1. Split your program over multiple probes.
1. Check the status of the BPF stack limit in Linux (it may be increased in the future, maybe as a tuneabe).
1. (advanced): Run -d and examine the LLVM IR, and look for ways to optimize src/ast/codegen_llvm.cpp.

## 2. Kernel headers not found

bpftrace requires kernel headers for certain features, which are searched for by default in:

```bash
/lib/modules/$(uname -r)
```

The default search directory can be overridden using the environment variable `BPFTRACE_KERNEL_SOURCE`.<|MERGE_RESOLUTION|>--- conflicted
+++ resolved
@@ -1301,12 +1301,9 @@
 - `system(char *fmt)` - Execute shell command
 - `exit()` - Quit bpftrace
 - `cgroupid(char *path)` - Resolve cgroup ID
-<<<<<<< HEAD
 - `kstack([int level])` - Kernel stack trace
 - `ustack([int level])` - User stack trace
-=======
 - `ntop(int af, int addr)` - Convert IP address data to text
->>>>>>> 9416b3f3
 
 Some of these are asynchronous: the kernel queues the event, but some time
 later (milliseconds) it is processed in user-space. The asynchronous actions
