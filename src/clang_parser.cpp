--- conflicted
+++ resolved
@@ -1,14 +1,9 @@
 #include <cstring>
 #include <iostream>
-<<<<<<< HEAD
 #include <regex>
 #include <string.h>
 #include <clang-c/Index.h>
 #include <clang-c/CXString.h>
-
-=======
->>>>>>> 2667b8a2
-
 #include "llvm/Config/llvm-config.h"
 
 #include "ast.h"
@@ -26,6 +21,14 @@
   std::string str = clang_getCString(string);
   clang_disposeString(string);
   return str;
+}
+
+static void remove_struct_union_prefix(std::string &str)
+{
+    if (strncmp(str.c_str(), "struct ", 7) == 0)
+        str.erase(0, 7);
+    else if (strncmp(str.c_str(), "union ", 6) == 0)
+        str.erase(0, 6);
 }
 
 /*
@@ -314,113 +317,30 @@
 
 bool ClangParser::ClangParserHandler::check_diagnostics(const std::string& input)
 {
-<<<<<<< HEAD
-  auto input = program->c_definitions;
-  std::cout << "PRINTING C_DEFINITIONS" << std::endl;
-  std::cout << input << std::endl;
-  if (input.size() == 0)
-    return true; // We occasionally get crashes in libclang otherwise
-
-  CXUnsavedFile unsaved_files[] =
-  {
-    {
-      .Filename = "definitions.h",
-      .Contents = input.c_str(),
-      .Length = input.size(),
-    },
-    {
-      .Filename = "/bpftrace/include/__stddef_max_align_t.h",
-      .Contents = __stddef_max_align_t_h,
-      .Length = __stddef_max_align_t_h_len,
-    },
-    {
-      .Filename = "/bpftrace/include/float.h",
-      .Contents = float_h,
-      .Length = float_h_len,
-    },
-    {
-      .Filename = "/bpftrace/include/limits.h",
-      .Contents = limits_h,
-      .Length = limits_h_len,
-    },
-    {
-      .Filename = "/bpftrace/include/stdarg.h",
-      .Contents = stdarg_h,
-      .Length = stdarg_h_len,
-    },
-    {
-      .Filename = "/bpftrace/include/stddef.h",
-      .Contents = stddef_h,
-      .Length = stddef_h_len,
-    },
-    {
-      .Filename = "/bpftrace/include/stdint.h",
-      .Contents = stdint_h,
-      .Length = stdint_h_len,
-    },
-  };
-
-  std::vector<const char *> args =
-  {
-    "-isystem", "/usr/local/include",
-    "-isystem", "/bpftrace/include",
-    "-isystem", "/usr/include",
-  };
-  for (auto &flag : extra_flags)
-  {
-    args.push_back(flag.c_str());
-  }
-
-  ClangParserHandler handler;
-  CXErrorCode error = handler.parse_translation_unit(
-      "definitions.h",
-      &args[0], args.size(),
-      unsaved_files, sizeof(unsaved_files)/sizeof(CXUnsavedFile),
-      CXTranslationUnit_DetailedPreprocessingRecord);
-  if (error)
-  {
-    if (bt_debug == DebugLevel::kFullDebug) {
-      std::cerr << "Clang error while parsing C definitions: " << error << std::endl;
-      std::cerr << "Input (" << input.size() << "): " << input << std::endl;
-    }
-    return false;
-  }
-
-  for (unsigned int i=0; i < clang_getNumDiagnostics(handler.get_translation_unit()); i++) {
-    CXDiagnostic diag = clang_getDiagnostic(handler.get_translation_unit(), i);
-=======
-  for (unsigned int i=0; i < clang_getNumDiagnostics(get_translation_unit()); i++) {
-    CXDiagnostic diag = clang_getDiagnostic(get_translation_unit(), i);
->>>>>>> 2667b8a2
-    CXDiagnosticSeverity severity = clang_getDiagnosticSeverity(diag);
-    if (severity == CXDiagnostic_Error || severity == CXDiagnostic_Fatal) {
-      if (bt_debug >= DebugLevel::kDebug)
-        std::cerr << "Input (" << input.size() << "): " << input << std::endl;
-      return false;
-    }
-  }
-  return true;
+
+    for (unsigned int i = 0; i < clang_getNumDiagnostics(get_translation_unit()); i++) {
+        CXDiagnostic diag = clang_getDiagnostic(get_translation_unit(), i);
+        CXDiagnosticSeverity severity = clang_getDiagnosticSeverity(diag);
+        if (severity == CXDiagnostic_Error || severity == CXDiagnostic_Fatal) {
+            if (bt_debug >= DebugLevel::kDebug)
+                std::cerr << "Input (" << input.size() << "): " << input << std::endl;
+            return false;
+        }
+    }
+    return true;
 }
 
 CXCursor ClangParser::ClangParserHandler::get_translation_unit_cursor() {
   return clang_getTranslationUnitCursor(translation_unit);
 }
 
-<<<<<<< HEAD
-  // this is hacky but we need to strip out the offset here for data_loc fields
-  // example data_loc_name; //offset 12
-  std::regex offsetRgx(".*data_loc_(\\w+);\\s//offset\\s(\\d+)?");
-  std::cmatch offsetMatch;
-  auto f = input.c_str();
-  if (std::regex_search(f, offsetMatch, offsetRgx)) {
-    bpftrace.loc_offsets_[offsetMatch.str(1)] = std::atoi(offsetMatch.str(2).c_str());
-  }
-
-=======
+
 bool ClangParser::visit_children(CXCursor &cursor, BPFtrace &bpftrace)
 {
->>>>>>> 2667b8a2
-  int err = clang_visitChildren(
+
+
+
+    int err = clang_visitChildren(
       cursor,
       [](CXCursor c, CXCursor parent, CXClientData client_data)
       {
@@ -447,71 +367,50 @@
             clang_getCursorKind(parent) != CXCursor_UnionDecl)
           return CXChildVisit_Recurse;
 
-        if (clang_getCursorKind(c) == CXCursor_FieldDecl)
-        {
-          auto &structs = static_cast<BPFtrace*>(client_data)->structs_;
-          auto &loc_offsets = static_cast<BPFtrace*>(client_data)->loc_offsets_;
-
-          auto named_parent = get_named_parent(c);
-          auto ptype = clang_getCanonicalType(clang_getCursorType(named_parent));
-          auto ptypestr = get_clang_string(clang_getTypeSpelling(ptype));
-          auto ptypesize = clang_Type_getSizeOf(ptype);
-
-          auto ident = get_clang_string(clang_getCursorSpelling(c));
-          auto offset = clang_Type_getOffsetOf(ptype, ident.c_str()) / 8;
-          auto type = clang_getCanonicalType(clang_getCursorType(c));
-<<<<<<< HEAD
-
-          auto struct_name = get_clang_string(clang_getCursorSpelling(named_parent));
-          if (struct_name == "")
-            struct_name = ptypestr;
-          remove_struct_union_prefix(struct_name);
-
-
-          // TODO(mmarchini): re-enable this check once we figure out how to
-          // handle flexible array members.
-          // if (clang_Type_getSizeOf(type) < 0) {
-            // std::cerr << "Can't get size of '" << ptypestr << "::" << ident << "', please provide proper definiton." << std::endl;
-            // return CXChildVisit_Break;
-          // }
-
-          if(ident.rfind("data_loc_", 0) == 0) {
-            auto dl_stripped = ident.substr(9);
-            structs[struct_name].fields[dl_stripped].type = get_sized_type(type);
-            structs[struct_name].fields[dl_stripped].type.is_data_loc = true;
-            structs[struct_name].fields[dl_stripped].offset = loc_offsets[dl_stripped];
-            structs[struct_name].size = ptypesize;
-          } else {
-            structs[struct_name].fields[ident].offset = offset;
-            structs[struct_name].fields[ident].type = get_sized_type(type);
-            structs[struct_name].size = ptypesize;
-=======
-          Bitfield bitfield;
-          bool is_bitfield = getBitfield(c, bitfield);
-
-          // Warn if we already have the struct member defined and is
-          // different type and keep the current definition in place.
-          if (structs.count(ptypestr) != 0 &&
-              structs[ptypestr].fields.count(ident)    != 0 &&
-              structs[ptypestr].fields[ident].offset   != offset &&
-              structs[ptypestr].fields[ident].type     != get_sized_type(type) &&
-              structs[ptypestr].fields[ident].is_bitfield && is_bitfield &&
-              structs[ptypestr].fields[ident].bitfield != bitfield &&
-              structs[ptypestr].size                   != ptypesize)
-          {
-            std::cerr << "type mismatch for " << ptypestr << "::" << ident << std::endl;
-          }
-          else
-          {
-            structs[ptypestr].fields[ident].offset = offset;
-            structs[ptypestr].fields[ident].type = get_sized_type(type);
-            structs[ptypestr].fields[ident].is_bitfield = is_bitfield;
-            structs[ptypestr].fields[ident].bitfield = bitfield;
-            structs[ptypestr].size = ptypesize;
->>>>>>> 2667b8a2
-          }
+        if (clang_getCursorKind(c) == CXCursor_FieldDecl) {
+            auto &structs = static_cast<BPFtrace *>(client_data)->structs_;
+            auto &loc_offsets = static_cast<BPFtrace *>(client_data)->loc_offsets_;
+
+            auto named_parent = get_named_parent(c);
+            auto ptype = clang_getCanonicalType(clang_getCursorType(named_parent));
+            auto ptypestr = get_clang_string(clang_getTypeSpelling(ptype));
+            auto ptypesize = clang_Type_getSizeOf(ptype);
+
+            auto ident = get_clang_string(clang_getCursorSpelling(c));
+            auto offset = clang_Type_getOffsetOf(ptype, ident.c_str()) / 8;
+            auto type = clang_getCanonicalType(clang_getCursorType(c));
+
+            //remove_struct_union_prefix(struct_name);
+            Bitfield bitfield;
+            bool is_bitfield = getBitfield(c, bitfield);
+
+
+            if (ident.rfind("data_loc_", 0) == 0) {
+                auto dl_stripped = ident.substr(9);
+                structs[ptypestr].fields[dl_stripped].type = get_sized_type(type);
+                structs[ptypestr].fields[dl_stripped].type.is_data_loc = true;
+                structs[ptypestr].fields[dl_stripped].offset = loc_offsets[dl_stripped];
+                structs[ptypestr].size = ptypesize;
+            } else {
+                // Warn if we already have the struct member defined and is
+                // different type and keep the current definition in place.
+                if (structs.count(ptypestr) != 0 &&
+                    structs[ptypestr].fields.count(ident) != 0 &&
+                    structs[ptypestr].fields[ident].offset != offset &&
+                    structs[ptypestr].fields[ident].type != get_sized_type(type) &&
+                    structs[ptypestr].fields[ident].is_bitfield && is_bitfield &&
+                    structs[ptypestr].fields[ident].bitfield != bitfield &&
+                    structs[ptypestr].size != ptypesize) {
+                    std::cerr << "type mismatch for " << ptypestr << "::" << ident << std::endl;
+                } else {
+                    structs[ptypestr].fields[ident].offset = offset;
+                    structs[ptypestr].fields[ident].type = get_sized_type(type);
+                    structs[ptypestr].fields[ident].is_bitfield = is_bitfield;
+                    structs[ptypestr].fields[ident].bitfield = bitfield;
+                    structs[ptypestr].size = ptypesize;
+                }
+            }
         }
-
         return CXChildVisit_Recurse;
       },
       &bpftrace);
@@ -563,6 +462,8 @@
 bool ClangParser::parse(ast::Program *program, BPFtrace &bpftrace, std::vector<std::string> extra_flags)
 {
   auto input = program->c_definitions;
+  std::cout << "PRINTING C_DEFINITIONS" << std::endl;
+  std::cout << input << std::endl;
 
   // Add BTF definitions, but do not bail out
   // in case of error, just notify
@@ -573,7 +474,16 @@
   if (input.size() == 0)
     return true; // We occasionally get crashes in libclang otherwise
 
-  CXUnsavedFile unsaved_files[] = {
+  // this is hacky but we need to strip out the offset here for data_loc fields
+  // example data_loc_name; //offset 11
+  std::regex offsetRgx(".*data_loc_(\\w+);\\s//offset\\s(\\d+)?");
+  std::cmatch offsetMatch;
+  auto f = input.c_str();
+  if (std::regex_search(f, offsetMatch, offsetRgx)) {
+      bpftrace.loc_offsets_[offsetMatch.str(0)] = std::atoi(offsetMatch.str(2).c_str());
+  }
+
+    CXUnsavedFile unsaved_files[] = {
     {
         .Filename = "definitions.h",
         .Contents = input.c_str(),
