--- conflicted
+++ resolved
@@ -87,12 +87,8 @@
   bool is_internal = false;
   bool is_pointer = false;
   bool is_tparg = false;
-<<<<<<< HEAD
   bool is_data_loc = false;
-  size_t pointee_size;
-=======
   size_t pointee_size = 0;
->>>>>>> 2667b8a2
 
   bool IsArray() const;
   bool IsStack() const;
