--- conflicted
+++ resolved
@@ -25,14 +25,10 @@
   - [#2623](https://github.com/iovisor/bpftrace/pull/2623)
 - Fix alignment of byte arrays inside tuples
   - [#2625](https://github.com/iovisor/bpftrace/pull/2625)
-<<<<<<< HEAD
+- cmake: fix linking libbfd
+  - [#2673](https://github.com/iovisor/bpftrace/pull/2673)
 - Fix uprobe attachment across container boundary
   - [#2662](https://github.com/iovisor/bpftrace/pull/2662)
-=======
-- cmake: fix linking libbfd
-  - [#2673](https://github.com/iovisor/bpftrace/pull/2673)
-
->>>>>>> 5ffa91ea
 
 ## [0.18.0] 2023-05-15
 
